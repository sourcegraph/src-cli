name: GoReleaser check

on:
  push:
  workflow_dispatch:
env:
  GOPRIVATE: "github.com/sourcegraph/*"
  PRIVATE_TOKEN: "${{ secrets.PRIVATE_SG_ACCESS_TOKEN }}"

jobs:
  goreleaser:
    name: check
    runs-on: ubuntu-latest
    steps:
      - name: Checkout
        uses: actions/checkout@v4
        with:
          fetch-depth: 0
      - name: Set up Go
        uses: actions/setup-go@v5
        with:
<<<<<<< HEAD
          go-version: 1.22.8
=======
          go-version: 1.22.5
      - name: Enable pulling Go modules from private sourcegraph/sourcegraph
        run: git config --global url."https://${PRIVATE_TOKEN}@github.com/sourcegraph/".insteadOf "https://github.com/sourcegraph/"
>>>>>>> 554b8052
      - name: Check GoReleaser config
        uses: goreleaser/goreleaser-action@v5
        with:
          version: latest
          args: check<|MERGE_RESOLUTION|>--- conflicted
+++ resolved
@@ -19,13 +19,9 @@
       - name: Set up Go
         uses: actions/setup-go@v5
         with:
-<<<<<<< HEAD
           go-version: 1.22.8
-=======
-          go-version: 1.22.5
       - name: Enable pulling Go modules from private sourcegraph/sourcegraph
         run: git config --global url."https://${PRIVATE_TOKEN}@github.com/sourcegraph/".insteadOf "https://github.com/sourcegraph/"
->>>>>>> 554b8052
       - name: Check GoReleaser config
         uses: goreleaser/goreleaser-action@v5
         with:
