package main

import (
	"bufio"
	"bytes"
	"context"
	"encoding/json"
	"flag"
	"fmt"
	"io"
	"io/ioutil"
	"os"
	"os/exec"
	"os/signal"
	"path/filepath"
	"regexp"
	"runtime"
	"strings"
	"time"

	"github.com/fatih/color"
	"github.com/hashicorp/go-multierror"
	"github.com/mattn/go-isatty"
	"github.com/pkg/errors"
	"github.com/sourcegraph/go-diff/diff"
	"github.com/sourcegraph/src-cli/schema"
	"github.com/xeipuuv/gojsonschema"
)

type Action struct {
	ScopeQuery string        `json:"scopeQuery,omitempty"`
	Steps      []*ActionStep `json:"steps"`
}

type ActionStep struct {
	Type      string   `json:"type"`            // "command"
	Image     string   `json:"image,omitempty"` // Docker image
	CacheDirs []string `json:"cacheDirs,omitempty"`
	Args      []string `json:"args,omitempty"`

	// ImageContentDigest is an internal field that should not be set by users.
	ImageContentDigest string
}

type PatchInput struct {
	Repository   string `json:"repository"`
	BaseRevision string `json:"baseRevision"`
	BaseRef      string `json:"baseRef"`
	Patch        string `json:"patch"`
}

func userCacheDir() (string, error) {
	userCacheDir, err := os.UserCacheDir()
	if err != nil {
		return "", err
	}
	return filepath.Join(userCacheDir, "sourcegraph-src"), nil
}

const defaultTimeout = 60 * time.Minute

func init() {
	usage := `
Execute an action on code in repositories. The output of an action is a set of patches that can be used to create a campaign to open changesets and perform large-scale code changes.

Examples:

  Execute an action defined in ~/run-gofmt.json and save the patches it produced to 'patches.json'

	$ src actions exec -f ~/run-gofmt.json

  Execute an action and create a patch set from the produced patches:

	$ src actions exec -f ~/run-gofmt.json -create-patchset

  Verbosely execute an action and keep the logs available for debugging:

	$ src -v actions exec -keep-logs -f ~/run-gofmt.json

  Execute an action and pipe the patches it produced to 'src campaign patchset create-from-patches':

	$ src actions exec -f ~/run-gofmt.json | src campaign patchset create-from-patches

  Execute an action and save the patches it produced to 'patches.json'

	$ src actions exec -f ~/run-gofmt.json -o patches.json 

  Read and execute an action definition from standard input:

	$ cat ~/my-action.json | src actions exec -f -


Format of the action JSON files:

	An action JSON needs to specify:

	- "scopeQuery" - a Sourcegraph search query to generate a list of repositories over which to run the action. Use 'src actions scope-query' to see which repositories are matched by the query
	- "steps" - a list of action steps to execute in each repository

	A single "step" can either be a of type "command", which means the step is executed on the machine on which 'src actions exec' is executed, or it can be of type "docker" which then (optionally builds) and runs a container in which the repository is mounted.

	This action has a single step that produces a README.md file in repositories whose name starts with "go-" and that doesn't have a README.md file yet:

		{
		  "scopeQuery": "repo:go-* -repohasfile:README.md",
		  "steps": [
		    {
		      "type": "command",
		      "args": ["sh", "-c", "echo '# README' > README.md"]
		    }
		  ]
		}

	This action runs a single step over repositories whose name contains "github", building and starting a Docker container based on the image defined through the "dockerfile". In the container the word 'this' is replaced with 'that' in all text files.

		{
		  "scopeQuery": "repo:github",
		  "steps": [
		    {
		      "type": "docker",
		      "image": "alpine:3",
			  "args": ["sh", "-c", "find /work -iname '*.txt' -type f | xargs -n 1 sed -i s/this/that/g"]
		    }
		  ]
		}

`

	flagSet := flag.NewFlagSet("exec", flag.ExitOnError)
	usageFunc := func() {
		fmt.Fprintf(flag.CommandLine.Output(), "Usage of 'src actions %s':\n", flagSet.Name())
		flagSet.PrintDefaults()
		fmt.Println(usage)
	}

	cacheDir, _ := userCacheDir()
	if cacheDir != "" {
		cacheDir = filepath.Join(cacheDir, "action-exec")
	}

	displayUserCacheDir := strings.Replace(cacheDir, os.Getenv("HOME"), "$HOME", 1)

	var (
		fileFlag        = flagSet.String("f", "-", "The action file. If not given or '-' standard input is used. (Required)")
		outputFlag      = flagSet.String("o", "patches.json", "The output file. Will be used as the destination for patches unless the command is being piped in which case patches are piped to stdout")
		parallelismFlag = flagSet.Int("j", runtime.GOMAXPROCS(0), "The number of parallel jobs.")

		cacheDirFlag   = flagSet.String("cache", displayUserCacheDir, "Directory for caching results.")
		clearCacheFlag = flagSet.Bool("clear-cache", false, "Remove possibly cached results for an action before executing it.")

		keepLogsFlag = flagSet.Bool("keep-logs", false, "Do not remove execution log files when done.")
		timeoutFlag  = flagSet.Duration("timeout", defaultTimeout, "The maximum duration a single action run can take.")

		createPatchSetFlag      = flagSet.Bool("create-patchset", false, "Create a patch set from the produced set of patches. When the execution of the action fails in a single repository a prompt will ask to confirm or reject the patch set creation.")
		forceCreatePatchSetFlag = flagSet.Bool("force-create-patchset", false, "Force creation of patch set from the produced set of patches, without asking for confirmation even when the execution of the action failed for a subset of repositories.")

		includeUnsupportedFlag = flagSet.Bool("include-unsupported", false, "When specified, also repos from unsupported codehosts are processed. Those can be created once the integration is done.")

		apiFlags = newAPIFlags(flagSet)
	)

	handler := func(args []string) error {
		err := flagSet.Parse(args)
		if err != nil {
			return err
		}

		if !isGitAvailable() {
			return errors.New("Could not find git in $PATH. 'src actions exec' requires git to be available.")
		}

		if *cacheDirFlag == displayUserCacheDir {
			*cacheDirFlag = cacheDir
		}

		if *cacheDirFlag == "" {
			// This can only happen if `userCacheDir()` fails or the user
			// specifies a blank string.
			return errors.New("cache is not a valid path")
		}

		var actionFile []byte

		if *fileFlag == "-" {
			actionFile, err = ioutil.ReadAll(os.Stdin)
		} else {
			actionFile, err = ioutil.ReadFile(*fileFlag)
		}
		if err != nil {
			return err
		}

		var outputWriter io.Writer
		if !*createPatchSetFlag && !*forceCreatePatchSetFlag {
			// If stdout is a pipe, write to pipe, otherwise
			// write to output file
			fi, err := os.Stdout.Stat()
			if err != nil {
				return err
			}
			isPipe := fi.Mode()&os.ModeCharDevice == 0

			if isPipe {
				outputWriter = os.Stdout
			} else {
				f, err := os.Create(*outputFlag)
				if err != nil {
					return errors.Wrap(err, "creating output file")
				}
				defer f.Close()
				outputWriter = f
			}
		}

		err = validateActionDefinition(actionFile)
		if err != nil {
			return err
		}

		var action Action
		if err := jsonxUnmarshal(string(actionFile), &action); err != nil {
			return errors.Wrap(err, "invalid JSON action file")
		}

		ctx, cancel := context.WithCancel(context.Background())
		c := make(chan os.Signal, 1)
		signal.Notify(c, os.Interrupt)
		defer func() {
			signal.Stop(c)
			cancel()
		}()
		go func() {
			select {
			case <-c:
				cancel()
			case <-ctx.Done():
			}
			<-c // If user hits Ctrl-C second time, we do a hard exit
			os.Exit(2)
		}()

		logger := newActionLogger(*verbose, *keepLogsFlag)

<<<<<<< HEAD
		err = validateAction(ctx, action)
		if err != nil {
			return errors.Wrap(err, "Validation of action failed")
		}

		// Pull Docker images from registries, get image digests, etc.
		err = prepareAction(ctx, action, logger)
=======
		// Build Docker images etc.
		err = prepareAction(ctx, action)
>>>>>>> 6f6674f8
		if err != nil {
			return errors.Wrap(err, "Failed to prepare action")
		}

		opts := actionExecutorOptions{
			timeout:    *timeoutFlag,
			keepLogs:   *keepLogsFlag,
			clearCache: *clearCacheFlag,
			cache:      actionExecutionDiskCache{dir: *cacheDirFlag},
		}
		if !*verbose {
			opts.onUpdate = newTerminalUI(*keepLogsFlag)
		}

		// Query repos over which to run action
		logger.Infof("Querying %s for repositories matching '%s'...\n", cfg.Endpoint, action.ScopeQuery)
		repos, err := actionRepos(ctx, action.ScopeQuery, *includeUnsupportedFlag, logger)
		if err != nil {
			return err
		}
		logger.Infof("Use 'src actions scope-query' for help with scoping.\n")

		totalSteps := len(repos) * len(action.Steps)
		logger.Start(totalSteps)

		executor := newActionExecutor(action, *parallelismFlag, logger, opts)
		for _, repo := range repos {
			executor.enqueueRepo(repo)
		}

		// Execute actions
		if opts.onUpdate != nil {
			opts.onUpdate(executor.repos)
		}

		go executor.start(ctx)
		err = executor.wait()

		patches := executor.allPatches()
		if len(patches) == 0 {
			// We call os.Exit because we don't want to return the error
			// and have it printed.
			logger.ActionFailed(err, patches)
			os.Exit(1)
		}

		if !*createPatchSetFlag && !*forceCreatePatchSetFlag {
			if err != nil {
				logger.ActionFailed(err, patches)
				os.Exit(1)
			}

			err = json.NewEncoder(outputWriter).Encode(patches)
			if err != nil {
				return errors.Wrap(err, "writing patches")
			}

			logger.ActionSuccess(patches)

			if out, ok := outputWriter.(*os.File); ok && out == os.Stdout {
				// Don't print instructions when piping
				return nil
			}

			// Print instructions when we've written patches to a file, even when not in verbose mode
			fmt.Fprintf(os.Stderr, "\n\nPatches saved to %s, to create a patch set on your Sourcegraph instance please do the following:\n", *outputFlag)
			fmt.Fprintln(os.Stderr, "\n ", color.HiCyanString("▶"), fmt.Sprintf("src campaign patchset create-from-patches < %s", *outputFlag))
			fmt.Fprintln(os.Stderr)

			return nil
		}

		if err != nil {
			logger.ActionFailed(err, patches)

			if len(patches) == 0 {
				os.Exit(1)
			}

			if !*forceCreatePatchSetFlag {
				canInput := isatty.IsTerminal(os.Stdin.Fd()) || isatty.IsCygwinTerminal(os.Stdin.Fd())
				if !canInput {
					return err
				}

				c, _ := askForConfirmation("Create a patch set for the produced patches anyway?")
				if !c {
					return err
				}
			}
		} else {
			logger.ActionSuccess(patches)
		}

		tmpl, err := parseTemplate("{{friendlyPatchSetCreatedMessage .}}")
		if err != nil {
			return err
		}

		return createPatchSetFromPatches(apiFlags, patches, tmpl, 100)
	}

	// Register the command.
	actionsCommands = append(actionsCommands, &command{
		flagSet:   flagSet,
		handler:   handler,
		usageFunc: usageFunc,
	})
}

func formatValidationErrs(es []error) string {
	points := make([]string, len(es))
	for i, err := range es {
		points[i] = fmt.Sprintf("- %s", err)
	}

	return fmt.Sprintf(
		"Validating action definition failed:\n%s\n",
		strings.Join(points, "\n"))
}

func validateActionDefinition(def []byte) error {
	sl := gojsonschema.NewSchemaLoader()
	sc, err := sl.Compile(gojsonschema.NewStringLoader(schema.ActionSchemaJSON))
	if err != nil {
		return errors.Wrapf(err, "failed to compile actions schema")
	}

	normalized, err := jsonxToJSON(string(def))
	if err != nil {
		return err
	}

	res, err := sc.Validate(gojsonschema.NewBytesLoader(normalized))
	if err != nil {
		return errors.Wrap(err, "failed to validate config against schema")
	}

	errs := &multierror.Error{ErrorFormat: formatValidationErrs}
	for _, err := range res.Errors() {
		e := err.String()
		// Remove `(root): ` from error formatting since these errors are
		// presented to users.
		e = strings.TrimPrefix(e, "(root): ")
		errs = multierror.Append(errs, errors.New(e))
	}

	return errs.ErrorOrNil()
}

<<<<<<< HEAD
func validateAction(ctx context.Context, action Action) error {
	for _, step := range action.Steps {
		if step.Type == "docker" {
			if step.Image == "" {
				return fmt.Errorf("docker run step has to specify 'image'")
			}

			if step.ImageContentDigest != "" {
				return errors.New("setting the ImageContentDigest field of a docker run step is not allowed")
			}
		}

		if step.Type == "command" && len(step.Args) < 1 {
			return errors.New("command run step has to specify 'args'")
		}
	}

	return nil
}

func prepareAction(ctx context.Context, action Action, logger *actionLogger) error {
=======
func prepareAction(ctx context.Context, action Action) error {
>>>>>>> 6f6674f8
	// Build any Docker images.
	for _, step := range action.Steps {
		if step.Type == "docker" {
			// Set digests for Docker images so we don't cache action runs in 2 different images with
			// the same tag.
<<<<<<< HEAD
			if step.Image != "" {
				var err error
				step.ImageContentDigest, err = getDockerImageContentDigest(ctx, step.Image, logger)
				if err != nil {
					return errors.Wrap(err, "Failed to get Docker image content digest")
				}
=======
			var err error
			step.ImageContentDigest, err = getDockerImageContentDigest(ctx, step.Image)
			if err != nil {
				return errors.Wrap(err, "Failed to get Docker image content digest")
>>>>>>> 6f6674f8
			}
		}
	}

	return nil
}

// getDockerImageContentDigest gets the content digest for the image. Note that this
// is different from the "distribution digest" (which is what you can use to specify
// an image to `docker run`, as in `my/image@sha256:xxx`). We need to use the
// content digest because the distribution digest is only computed for images that
// have been pulled from or pushed to a registry. See
// https://windsock.io/explaining-docker-image-ids/ under "A Final Twist" for a good
// explanation.
func getDockerImageContentDigest(ctx context.Context, image string, logger *actionLogger) (string, error) {
	// TODO!(sqs): is image id the right thing to use here? it is NOT the
	// digest. but the digest is not calculated for all images (unless they are
	// pulled/pushed from/to a registry), see
	// https://github.com/moby/moby/issues/32016.
	out, err := exec.CommandContext(ctx, "docker", "image", "inspect", "--format", "{{.Id}}", "--", image).CombinedOutput()
	if err != nil {
		if !strings.Contains(err.Error(), "No such image") {
			return "", fmt.Errorf("error inspecting docker image %q: %s", image, bytes.TrimSpace(out))
		}
		logger.Infof("Pulling Docker image %q...\n", image)
		pullCmd := exec.CommandContext(ctx, "docker", "image", "pull", image)
		stdout := logger.InfoPipe(fmt.Sprintf("docker image pull %s", image))
		pullCmd.Stdout = stdout
		stderr := logger.ErrorPipe(fmt.Sprintf("docker image pull %s", image))
		pullCmd.Stderr = stderr
		err = pullCmd.Start()
		if err != nil {
			return "", fmt.Errorf("error pulling docker image %q: %s", image, err)
		}
		err = pullCmd.Wait()
		if err != nil {
			return "", fmt.Errorf("error pulling docker image %q: %s", image, err)
		}
	}
	out, err = exec.CommandContext(ctx, "docker", "image", "inspect", "--format", "{{.Id}}", "--", image).CombinedOutput()
	// This time, the image MUST be present, so the issue must be something else.
	if err != nil {
		return "", fmt.Errorf("error inspecting docker image %q: %s", image, bytes.TrimSpace(out))
	}
	id := string(bytes.TrimSpace(out))
	if id == "" {
		return "", fmt.Errorf("unexpected empty docker image content ID for %q", image)
	}
	return id, nil
}

type ActionRepo struct {
	ID      string
	Name    string
	Rev     string
	BaseRef string
}

func actionRepos(ctx context.Context, scopeQuery string, includeUnsupported bool, logger *actionLogger) ([]ActionRepo, error) {
	hasCount, err := regexp.MatchString(`count:\d+`, scopeQuery)
	if err != nil {
		return nil, err
	}

	if !hasCount {
		scopeQuery = scopeQuery + " count:999999"
	}

	query := `
query ActionRepos($query: String!) {
	search(query: $query, version: V2) {
		results {
			results {
				__typename
				... on Repository {
					...repositoryFields
				}
				... on FileMatch {
					repository {
						...repositoryFields
					}
				}
			}
		}
	}
}

fragment repositoryFields on Repository {
	id
	name
	externalRepository {
		serviceType
	}
	defaultBranch {
		name
		target {
			oid
		}
	}
}
`
	type Repository struct {
		ID, Name           string
		ExternalRepository struct {
			ServiceType string
		}
		DefaultBranch *struct {
			Name   string
			Target struct{ OID string }
		}
	}
	var result struct {
		Data struct {
			Search struct {
				Results struct {
					Results []struct {
						Typename           string `json:"__typename"`
						ID, Name           string
						ExternalRepository struct {
							ServiceType string
						}
						DefaultBranch *struct {
							Name   string
							Target struct{ OID string }
						}
						Repository Repository `json:"repository"`
					}
				}
			}
		} `json:"data,omitempty"`

		Errors []struct {
			Message string
			Path    []interface{}
		} `json:"errors,omitempty"`
	}

	if err := (&apiRequest{
		query: query,
		vars: map[string]interface{}{
			"query": scopeQuery,
		},
		// Do not unpack errors and return error. Instead we want to go through
		// the results and check whether they're complete.
		// If we don't do this and the query returns an error for _one_
		// repository because that is still cloning, we don't get any repositories.
		// Instead we simply want to skip those repositories that are still
		// being cloned.
		dontUnpackErrors: true,
		result:           &result,
	}).do(); err != nil {

		// Ignore exitCodeError with error == nil, because we explicitly set
		// dontUnpackErrors, which can lead to an empty exitCodeErr being
		// returned.
		exitCodeErr, ok := err.(*exitCodeError)
		if !ok {
			return nil, err
		}
		if exitCodeErr.error != nil {
			return nil, exitCodeErr
		}
	}

	skipped := []string{}
	unsupported := []string{}
	reposByID := map[string]ActionRepo{}
	for _, searchResult := range result.Data.Search.Results.Results {

		var repo Repository
		if searchResult.Repository.ID != "" {
			repo = searchResult.Repository
		} else {
			repo = Repository{
				ID:                 searchResult.ID,
				Name:               searchResult.Name,
				ExternalRepository: searchResult.ExternalRepository,
				DefaultBranch:      searchResult.DefaultBranch,
			}
		}

		// Skip repos from unsupported code hosts but don't report them explicitly.
		if !includeUnsupported && strings.ToLower(repo.ExternalRepository.ServiceType) != "github" && strings.ToLower(repo.ExternalRepository.ServiceType) != "bitbucketserver" {
			unsupported = append(unsupported, repo.Name)
			continue
		}

		if repo.DefaultBranch == nil || repo.DefaultBranch.Name == "" {
			skipped = append(skipped, repo.Name)
			continue
		}

		if repo.DefaultBranch.Target.OID == "" {
			skipped = append(skipped, repo.Name)
			continue
		}

		if _, ok := reposByID[repo.ID]; !ok {
			reposByID[repo.ID] = ActionRepo{
				ID:      repo.ID,
				Name:    repo.Name,
				Rev:     repo.DefaultBranch.Target.OID,
				BaseRef: repo.DefaultBranch.Name,
			}
		}
	}

	repos := make([]ActionRepo, 0, len(reposByID))
	for _, repo := range reposByID {
		repos = append(repos, repo)
	}
	for _, r := range skipped {
		logger.Infof("Skipping repository %s because we couldn't determine default branch.\n", r)
	}
	for _, r := range unsupported {
		logger.Infof("# Skipping repository %s because it's on a not supported code host.\n", r)
	}
	matchesStr := fmt.Sprintf("%d repositories match.", len(repos))
	unsupportedCount := len(unsupported)
	if includeUnsupported {
		if unsupportedCount > 0 {
			matchesStr += fmt.Sprintf(" (Including %d on unsupported code hosts.)", unsupportedCount)
		}
	} else {
		if unsupportedCount > 0 {
			matchesStr += " (Some repositories were filtered out because their code host is not supported by campaigns. Use -include-unsupported to generate patches for them anyways.)"
		}
	}
	logger.Infof("%s\n", matchesStr)

	if len(repos) == 0 && !*verbose {
		yellow.Fprintf(os.Stderr, "WARNING: No repositories matched by scopeQuery\n")
	}

	return repos, nil
}

func sumDiffStats(fileDiffs []*diff.FileDiff) diff.Stat {
	sum := diff.Stat{}
	for _, fileDiff := range fileDiffs {
		stat := fileDiff.Stat()
		sum.Added += stat.Added
		sum.Changed += stat.Changed
		sum.Deleted += stat.Deleted
	}
	return sum
}

func diffStatDescription(fileDiffs []*diff.FileDiff) string {
	var plural string
	if len(fileDiffs) > 1 {
		plural = "s"
	}

	return fmt.Sprintf("%d file%s changed", len(fileDiffs), plural)
}

func diffStatDiagram(stat diff.Stat) string {
	const maxWidth = 20
	added := float64(stat.Added + stat.Changed)
	deleted := float64(stat.Deleted + stat.Changed)
	if total := added + deleted; total > maxWidth {
		x := float64(20) / total
		added *= x
		deleted *= x
	}
	return color.GreenString(strings.Repeat("+", int(added))) + color.RedString(strings.Repeat("-", int(deleted)))
}

func isGitAvailable() bool {
	cmd := exec.Command("git", "version")
	if err := cmd.Run(); err != nil {
		return false
	}
	return true
}

// askForConfirmation asks the user for confirmation. A user must type in "yes"
// and press enter to confirm. It has fuzzy matching, so "y", "Y", "yes",
// "YES", and "Yes" all count as confirmations. Everything else counts as "no".
func askForConfirmation(s string) (bool, error) {
	fmt.Fprintf(os.Stderr, "%s [y/n]: ", s)

	reader := bufio.NewReader(os.Stdin)
	response, err := reader.ReadString('\n')
	if err != nil {
		return false, err
	}

	response = strings.ToLower(strings.TrimSpace(response))
	if response == "y" || response == "yes" {
		return true, nil
	}

	return false, nil
}<|MERGE_RESOLUTION|>--- conflicted
+++ resolved
@@ -241,18 +241,8 @@
 
 		logger := newActionLogger(*verbose, *keepLogsFlag)
 
-<<<<<<< HEAD
-		err = validateAction(ctx, action)
-		if err != nil {
-			return errors.Wrap(err, "Validation of action failed")
-		}
-
-		// Pull Docker images from registries, get image digests, etc.
+		// Build Docker images etc.
 		err = prepareAction(ctx, action, logger)
-=======
-		// Build Docker images etc.
-		err = prepareAction(ctx, action)
->>>>>>> 6f6674f8
 		if err != nil {
 			return errors.Wrap(err, "Failed to prepare action")
 		}
@@ -403,49 +393,16 @@
 	return errs.ErrorOrNil()
 }
 
-<<<<<<< HEAD
-func validateAction(ctx context.Context, action Action) error {
-	for _, step := range action.Steps {
-		if step.Type == "docker" {
-			if step.Image == "" {
-				return fmt.Errorf("docker run step has to specify 'image'")
-			}
-
-			if step.ImageContentDigest != "" {
-				return errors.New("setting the ImageContentDigest field of a docker run step is not allowed")
-			}
-		}
-
-		if step.Type == "command" && len(step.Args) < 1 {
-			return errors.New("command run step has to specify 'args'")
-		}
-	}
-
-	return nil
-}
-
 func prepareAction(ctx context.Context, action Action, logger *actionLogger) error {
-=======
-func prepareAction(ctx context.Context, action Action) error {
->>>>>>> 6f6674f8
 	// Build any Docker images.
 	for _, step := range action.Steps {
 		if step.Type == "docker" {
 			// Set digests for Docker images so we don't cache action runs in 2 different images with
 			// the same tag.
-<<<<<<< HEAD
-			if step.Image != "" {
-				var err error
-				step.ImageContentDigest, err = getDockerImageContentDigest(ctx, step.Image, logger)
-				if err != nil {
-					return errors.Wrap(err, "Failed to get Docker image content digest")
-				}
-=======
 			var err error
-			step.ImageContentDigest, err = getDockerImageContentDigest(ctx, step.Image)
+			step.ImageContentDigest, err = getDockerImageContentDigest(ctx, step.Image, logger)
 			if err != nil {
 				return errors.Wrap(err, "Failed to get Docker image content digest")
->>>>>>> 6f6674f8
 			}
 		}
 	}
