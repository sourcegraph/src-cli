--- conflicted
+++ resolved
@@ -362,34 +362,19 @@
 	archiveRegistry := repozip.NewArchiveRegistry(opts.client, opts.flags.cacheDir, opts.flags.cleanArchives)
 
 	// EXECUTION OF TASKS
-<<<<<<< HEAD
-	coord := svc.NewCoordinator(executor.NewCoordinatorOpts{
-		Creator:         workspaceCreator,
-		CacheDir:        opts.flags.cacheDir,
-		Cache:           executor.NewDiskCache(opts.flags.cacheDir),
-		SkipErrors:      opts.flags.skipErrors,
-		CleanArchives:   opts.flags.cleanArchives,
-		Parallelism:     parallelism,
-		Timeout:         opts.flags.timeout,
-		KeepLogs:        opts.flags.keepLogs,
-		TempDir:         opts.flags.tempDir,
-		AllowPathMounts: true,
-	})
-=======
 	coord := svc.NewCoordinator(
 		archiveRegistry,
 		log.NewDiskManager(opts.flags.tempDir, opts.flags.keepLogs),
 		executor.NewCoordinatorOpts{
 			Creator:         workspaceCreator,
 			Cache:           executor.NewDiskCache(opts.flags.cacheDir),
-			Parallelism:     opts.flags.parallelism,
+			Parallelism:     parallelism,
 			Timeout:         opts.flags.timeout,
 			TempDir:         opts.flags.tempDir,
 			GlobalEnv:       os.Environ(),
 			AllowPathMounts: true,
 		},
 	)
->>>>>>> 46cc59c2
 
 	ui.CheckingCache()
 	tasks := svc.BuildTasks(
