--- conflicted
+++ resolved
@@ -48,10 +48,8 @@
 		quiet      = flagSet.Bool("quiet", false, "(optional) suppress output and return exit status only")
 		eks        = flagSet.Bool("eks", false, "(optional) validate EKS cluster")
 		gke        = flagSet.Bool("gke", false, "(optional) validate GKE cluster")
-<<<<<<< HEAD
-        aks        = flagSet.Bool("aks", false, "(optional) validate AKS cluster")
-=======
->>>>>>> df169f18
+    aks        = flagSet.Bool("aks", false, "(optional) validate AKS cluster")
+
 	)
 
 	if home := homedir.HomeDir(); home != "" {
@@ -98,13 +96,11 @@
 
 		if *gke {
 			options = append(options, kube.Gke())
-<<<<<<< HEAD
 		}
         
 		if *aks {
 			options = append(options, kube.Aks())
-=======
->>>>>>> df169f18
+
 		}
 
 		return kube.Validate(context.Background(), clientSet, config, options...)
