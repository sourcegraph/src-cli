package main

import (
	"encoding/json"
	"io/ioutil"
	"os"
	"path/filepath"
	"testing"

	"github.com/google/go-cmp/cmp"
)

func TestReadConfig(t *testing.T) {
	tests := []struct {
		name         string
		fileContents *config
		envToken     string
		envFooHeader string
		envEndpoint  string
		flagEndpoint string
		want         *config
		wantErr      string
	}{
		{
			name: "defaults",
			want: &config{
				Endpoint:          "https://sourcegraph.com",
				AdditionalHeaders: map[string]string{},
			},
		},
		{
			name: "config file, no overrides, trim slash",
			fileContents: &config{
				Endpoint:    "https://example.com/",
				AccessToken: "deadbeef",
			},
			want: &config{
				Endpoint:          "https://example.com",
				AccessToken:       "deadbeef",
				AdditionalHeaders: map[string]string{},
			},
		},
		{
			name: "config file, token override only",
			fileContents: &config{
				Endpoint:    "https://example.com/",
				AccessToken: "deadbeef",
			},
			envToken: "abc",
			want:     nil,
			wantErr:  errConfigMerge.Error(),
		},
		{
			name: "config file, endpoint override only",
			fileContents: &config{
				Endpoint:    "https://example.com/",
				AccessToken: "deadbeef",
			},
			envEndpoint: "https://exmaple2.com",
			want:        nil,
			wantErr:     errConfigMerge.Error(),
		},
		{
			name: "config file, both override",
			fileContents: &config{
				Endpoint:    "https://example.com/",
				AccessToken: "deadbeef",
			},
			envToken:    "abc",
			envEndpoint: "https://override.com",
			want: &config{
				Endpoint:          "https://override.com",
				AccessToken:       "abc",
				AdditionalHeaders: map[string]string{},
			},
		},
		{
			name:     "no config file, token from environment",
			envToken: "abc",
			want: &config{
				Endpoint:          "https://sourcegraph.com",
				AccessToken:       "abc",
				AdditionalHeaders: map[string]string{},
			},
		},
		{
			name:        "no config file, endpoint from environment",
			envEndpoint: "https://example.com",
			want: &config{
				Endpoint:          "https://example.com",
				AccessToken:       "",
				AdditionalHeaders: map[string]string{},
			},
		},
		{
			name:        "no config file, both variables",
			envEndpoint: "https://example.com",
			envToken:    "abc",
			want: &config{
				Endpoint:          "https://example.com",
				AccessToken:       "abc",
				AdditionalHeaders: map[string]string{},
			},
		},
		{
			name:         "endpoint flag should override config",
			flagEndpoint: "https://override.com/",
			fileContents: &config{
				Endpoint:          "https://example.com/",
				AccessToken:       "deadbeef",
				AdditionalHeaders: map[string]string{},
			},
			want: &config{
				Endpoint:          "https://override.com",
				AccessToken:       "deadbeef",
				AdditionalHeaders: map[string]string{},
			},
		},
		{
			name:         "endpoint flag should override environment",
			flagEndpoint: "https://override.com/",
			envEndpoint:  "https://example.com",
			envToken:     "abc",
			want: &config{
				Endpoint:          "https://override.com",
				AccessToken:       "abc",
				AdditionalHeaders: map[string]string{},
			},
		},

		{
			name:         "additional header",
			flagEndpoint: "https://override.com/",
			envEndpoint:  "https://example.com",
			envToken:     "abc",
			envFooHeader: "bar",
			want: &config{
				Endpoint:          "https://override.com",
				AccessToken:       "abc",
				AdditionalHeaders: map[string]string{"foo": "bar"},
			},
		},
	}

	for _, test := range tests {
		t.Run(test.name, func(t *testing.T) {
			setEnv := func(name, val string) {
				old := os.Getenv(name)
				if err := os.Setenv(name, val); err != nil {
					t.Fatal(err)
				}
				t.Cleanup(func() { os.Setenv(name, old) })
			}
			setEnv("SRC_ACCESS_TOKEN", test.envToken)
			setEnv("SRC_ENDPOINT", test.envEndpoint)

			if test.flagEndpoint != "" {
				val := test.flagEndpoint
				endpoint = &val
				t.Cleanup(func() { endpoint = nil })
			}

			if test.fileContents != nil {
				oldConfigPath := *configPath
				t.Cleanup(func() { *configPath = oldConfigPath })

				data, err := json.Marshal(*test.fileContents)
				if err != nil {
					t.Fatal(err)
				}
				tmpDir, err := ioutil.TempDir("", "")
				if err != nil {
					t.Fatal(err)
				}
				t.Cleanup(func() { os.RemoveAll(tmpDir) })
				filePath := filepath.Join(tmpDir, "config.json")
				err = ioutil.WriteFile(filePath, data, 0600)
				if err != nil {
					t.Fatal(err)
				}
				*configPath = filePath
			}
<<<<<<< HEAD
			if err := os.Setenv("SRC_HEADER_FOO", test.envFooHeader); err != nil {
				t.Fatal(err)
			}
=======

>>>>>>> d2051515
			config, err := readConfig()
			if diff := cmp.Diff(test.want, config); diff != "" {
				t.Errorf("config: %v", diff)
			}
			var errMsg string
			if err != nil {
				errMsg = err.Error()
			}
			if diff := cmp.Diff(test.wantErr, errMsg); diff != "" {
				t.Errorf("err: %v", diff)
			}
		})
	}
}<|MERGE_RESOLUTION|>--- conflicted
+++ resolved
@@ -180,13 +180,11 @@
 				}
 				*configPath = filePath
 			}
-<<<<<<< HEAD
+      
 			if err := os.Setenv("SRC_HEADER_FOO", test.envFooHeader); err != nil {
 				t.Fatal(err)
 			}
-=======
-
->>>>>>> d2051515
+      
 			config, err := readConfig()
 			if diff := cmp.Diff(test.want, config); diff != "" {
 				t.Errorf("config: %v", diff)
