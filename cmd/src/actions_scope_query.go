--- conflicted
+++ resolved
@@ -54,24 +54,19 @@
 			return err
 		}
 
-<<<<<<< HEAD
 		// Convert action file to JSON, if it was yaml.
 		jsonActionFile, err := yaml.YAMLToJSONStrict(actionFile)
 		if err != nil {
 			return errors.Wrap(err, "unable to parse action file")
 		}
 
-		err = validateActionDefinition(jsonActionFile)
+		err = campaigns.ValidateActionDefinition(jsonActionFile)
 		if err != nil {
 			return err
 		}
 
-		var action Action
+		var action campaigns.Action
 		if err := jsonxUnmarshal(string(jsonActionFile), &action); err != nil {
-=======
-		var action campaigns.Action
-		if err := jsonxUnmarshal(string(actionFile), &action); err != nil {
->>>>>>> f5671681
 			return errors.Wrap(err, "invalid JSON action file")
 		}
 
