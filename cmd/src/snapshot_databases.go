package main

import (
	"flag"
	"fmt"
	"os"
	"os/exec"
	"strings"

	"github.com/sourcegraph/sourcegraph/lib/errors"
	"github.com/sourcegraph/sourcegraph/lib/output"
	"gopkg.in/yaml.v3"

	"github.com/sourcegraph/src-cli/internal/pgdump"
)

func init() {
	usage := `'src snapshot databases' generates commands to export Sourcegraph database dumps.
Note that these commands are intended for use as reference - you may need to adjust the commands for your deployment.

USAGE
<<<<<<< HEAD

	src [-v] snapshot databases <pg_dump|docker|kubectl> [--targets=<docker|k8s|"targets.yaml">] [--run]

FLAGS

	--targets       Predefined targets ('docker' or 'k8s'), or a custom targets.yaml file (default: auto)
	--run           Run the generated commands instead of printing them
=======
	src [-v] snapshot databases [--targets=<docker|k8s|"targets.yaml">] [--run] <pg_dump|docker|kubectl>
>>>>>>> c146be39

TARGETS FILES

	Predefined targets are available based on default Sourcegraph configurations ('docker', 'k8s').
	Custom targets configuration can be provided in YAML format with '--targets=target.yaml', e.g.

		pgsql:
			target: ...   # the DSN of the database deployment, e.g. in docker, the name of the database container
			dbname: ...   # name of database
			username: ... # username for database access
			password: ... # password for database access - only include password if it is non-sensitive
		codeintel:
			# same as above
		codeinsights:
			# same as above

	See the pgdump.Targets type for more details.
`
	flagSet := flag.NewFlagSet("databases", flag.ExitOnError)
	targetsKeyFlag := flagSet.String("targets", "auto", "predefined targets ('docker' or 'k8s'), or a custom targets.yaml file")
	run := flagSet.Bool("run", false, "Automatically run the commands")

	snapshotCommands = append(snapshotCommands, &command{
		flagSet: flagSet,
		handler: func(args []string) error {
			if err := flagSet.Parse(args); err != nil {
				return err
			}
			out := output.NewOutput(flagSet.Output(), output.OutputOpts{Verbose: *verbose})

			builder := flagSet.Arg(0)

			commandBuilder, targetKey := pgdump.Builder(builder, pgdump.DumpCommand)
			if targetKey == "" {
				return errors.Newf("unknown or invalid template type %q", builder)
			}

			if *targetsKeyFlag != "auto" {
				targetKey = *targetsKeyFlag
			}

			targets, ok := predefinedDatabaseDumpTargets[targetKey]
			if !ok {
				out.WriteLine(output.Emojif(output.EmojiInfo, "Using targets defined in targets file %q", targetKey))
				f, err := os.Open(targetKey)
				if err != nil {
					return errors.Wrapf(err, "invalid targets file %q", targetKey)
				}
				if err := yaml.NewDecoder(f).Decode(&targets); err != nil {
					return errors.Wrapf(err, "invalid targets file %q", targetKey)
				}
			} else {
				out.WriteLine(output.Emojif(output.EmojiInfo, "Using predefined targets for %s environments", targetKey))
			}

			commands, err := pgdump.BuildCommands(srcSnapshotDir, commandBuilder, targets, true)
			if err != nil {
				return errors.Wrap(err, "failed to build commands")
			}

			_ = os.MkdirAll(srcSnapshotDir, os.ModePerm)

			if *run {
				for _, c := range commands {
					out.WriteLine(output.Emojif(output.EmojiInfo, "Running command: %q", c))
					command := exec.Command("bash", "-c", c)
					output, err := command.CombinedOutput()
					out.Write(string(output))
					if err != nil {
						return errors.Wrapf(err, "failed to run command: %q", c)
					}
				}

				out.WriteLine(output.Emoji(output.EmojiSuccess, "Successfully completed dump commands"))
			} else {
				b := out.Block(output.Emoji(output.EmojiSuccess, "Run these commands to generate the required database dumps:"))
				b.Write("\n" + strings.Join(commands, "\n"))
				b.Close()

				out.WriteLine(output.Styledf(output.StyleSuggestion, "Note that you may need to do some additional setup, such as authentication, beforehand."))
			}
			return nil
		},
		usageFunc: func() { fmt.Fprint(flag.CommandLine.Output(), usage) },
	})
}

// predefinedDatabaseDumpTargets is based on default Sourcegraph configurations.
var predefinedDatabaseDumpTargets = map[string]pgdump.Targets{
	"local": {
		Pgsql: pgdump.Target{
			DBName:   "sg",
			Username: "sg",
			Password: "sg",
		},
		CodeIntel: pgdump.Target{
			DBName:   "sg",
			Username: "sg",
			Password: "sg",
		},
		CodeInsights: pgdump.Target{
			DBName:   "postgres",
			Username: "postgres",
			Password: "password",
		},
	},
	"docker": { // based on deploy-sourcegraph-managed
		Pgsql: pgdump.Target{
			Target:   "pgsql",
			DBName:   "sg",
			Username: "sg",
			Password: "sg",
		},
		CodeIntel: pgdump.Target{
			Target:   "codeintel-db",
			DBName:   "sg",
			Username: "sg",
			Password: "sg",
		},
		CodeInsights: pgdump.Target{
			Target:   "codeinsights-db",
			DBName:   "postgres",
			Username: "postgres",
			Password: "password",
		},
	},
	"k8s": { // based on deploy-sourcegraph-helm
		Pgsql: pgdump.Target{
			Target:   "statefulset/pgsql",
			DBName:   "sg",
			Username: "sg",
			Password: "sg",
		},
		CodeIntel: pgdump.Target{
			Target:   "statefulset/codeintel-db",
			DBName:   "sg",
			Username: "sg",
			Password: "sg",
		},
		CodeInsights: pgdump.Target{
			Target:   "statefulset/codeinsights-db",
			DBName:   "postgres",
			Username: "postgres",
			Password: "password",
		},
	},
}<|MERGE_RESOLUTION|>--- conflicted
+++ resolved
@@ -18,20 +18,16 @@
 	usage := `'src snapshot databases' generates commands to export Sourcegraph database dumps.
 Note that these commands are intended for use as reference - you may need to adjust the commands for your deployment.
 
-USAGE
-<<<<<<< HEAD
+Usage:
 
-	src [-v] snapshot databases <pg_dump|docker|kubectl> [--targets=<docker|k8s|"targets.yaml">] [--run]
+	src snapshot databases <pg_dump|docker|kubectl> [--targets=<docker|k8s|"targets.yaml">] [--run]
 
-FLAGS
+Args:
 
 	--targets       Predefined targets ('docker' or 'k8s'), or a custom targets.yaml file (default: auto)
 	--run           Run the generated commands instead of printing them
-=======
-	src [-v] snapshot databases [--targets=<docker|k8s|"targets.yaml">] [--run] <pg_dump|docker|kubectl>
->>>>>>> c146be39
 
-TARGETS FILES
+Targets file:
 
 	Predefined targets are available based on default Sourcegraph configurations ('docker', 'k8s').
 	Custom targets configuration can be provided in YAML format with '--targets=target.yaml', e.g.
