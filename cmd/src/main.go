--- conflicted
+++ resolved
@@ -118,24 +118,14 @@
 	if envToken != "" {
 		cfg.AccessToken = envToken
 	}
-<<<<<<< HEAD
-	cfg.AdditionalHeaders = parseAdditionalHeaders()
-
-	if *endpoint != "" {
-		cfg.Endpoint = *endpoint
-	}
-	if cfg.Endpoint == "" {
-		if endpoint := os.Getenv("SRC_ENDPOINT"); endpoint != "" {
-			cfg.Endpoint = endpoint
-		}
-=======
 	if envEndpoint != "" {
 		cfg.Endpoint = envEndpoint
->>>>>>> 522a55cf
 	}
 	if cfg.Endpoint == "" {
 		cfg.Endpoint = "https://sourcegraph.com"
 	}
+
+	cfg.AdditionalHeaders = parseAdditionalHeaders()
 
 	// Lastly, apply endpoint flag if set
 	if endpoint != nil && *endpoint != "" {
