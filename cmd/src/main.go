--- conflicted
+++ resolved
@@ -3,13 +3,14 @@
 import (
 	"encoding/json"
 	"flag"
-	"github.com/pkg/errors"
 	"io/ioutil"
 	"log"
 	"os"
 	"os/user"
 	"path/filepath"
 	"strings"
+
+	"github.com/pkg/errors"
 )
 
 const usageText = `src is a tool that provides access to Sourcegraph instances.
@@ -74,14 +75,6 @@
 func readConfig() (*config, error) {
 	cfgPath := *configPath
 	userSpecified := *configPath != ""
-<<<<<<< HEAD
-	if !userSpecified {
-		user, err := user.Current()
-		if err != nil {
-			return nil, err
-		}
-		cfgPath = filepath.Join(user.HomeDir, "src-config.json")
-=======
 
 	u, err := user.Current()
 	if err != nil {
@@ -91,7 +84,6 @@
 		cfgPath = filepath.Join(u.HomeDir, "src-config.json")
 	} else if strings.HasPrefix(cfgPath, "~/") {
 		cfgPath = filepath.Join(u.HomeDir, cfgPath[2:])
->>>>>>> ee088b91
 	}
 	data, err := ioutil.ReadFile(os.ExpandEnv(cfgPath))
 	if err != nil && (!os.IsNotExist(err) || userSpecified) {
