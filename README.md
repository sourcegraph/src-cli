--- conflicted
+++ resolved
@@ -16,13 +16,9 @@
 
 ## Installation
 
-<<<<<<< HEAD
-### Mac OS
-=======
 **NOTE:** To get the best version for _your_ Sourcegraph instance, simply replace `sourcegraph.com` in the commands below with your own Sourcegraph URL and the latest version compatible with your instance will be provided.
 
-### Mac OS:
->>>>>>> 8be3055b
+### Mac OS
 
 ```bash
 curl -L https://sourcegraph.com/.api/src-cli/src_darwin_amd64 -o /usr/local/bin/src
