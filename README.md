# Sourcegraph CLI [![Build Status](https://travis-ci.org/sourcegraph/src-cli.svg)](https://travis-ci.org/sourcegraph/src-cli) [![Build status](https://ci.appveyor.com/api/projects/status/fwa1bkd198hyim8a?svg=true)](https://ci.appveyor.com/project/sourcegraph/src-cli) [![Go Report Card](https://goreportcard.com/badge/sourcegraph/src-cli)](https://goreportcard.com/report/sourcegraph/src-cli)

**Quick links**: [Installation](#installation), [Setup](#setup) ([Authentication](#authentication)), [Usage](#usage)

The Sourcegraph `src` CLI provides access to [Sourcegraph](https://sourcegraph.com) via a command-line interface.

![image](https://user-images.githubusercontent.com/3173176/43567326-3db5f31c-95e6-11e8-9e74-4c04079c01b0.png)

It currently provides the ability to:

- **Execute search queries** from the command line and get nice colorized output back (or JSON, optionally).
- **Execute GraphQL queries** against a Sourcegraph instance, and get JSON results back (`src api`).
  - You can provide your API access token via an environment variable or file on disk.
  - You can easily convert a `src api` command into a curl command with `src api -get-curl`.
- **Manage repositories, users, and organizations** using the `src repos`, `src users`, and `src orgs` commands.

If there is something you'd like to see Sourcegraph be able to do from the CLI, let us know! :)

## Installation

<<<<<<< HEAD
The preferred method of installation is to ask _your_ Sourcegraph instance for the latest compatible version. To do this, replace `https://sourcegraph.com` in the commands below with the address of your instance. If you are running a Sourcegraph version older than 3.12, these URLs will not be available and you must install directly from sourcegraph.com (by running the following commands _exactly_), or from one of the published [releases on GitHub](https://github.com/sourcegraph/src-cli/releases).

Check the releases page for the latest version (or a specific version), then follow the instructions for your operating system using the download URL:

```
https://github.com/sourcegraph/src-cli/releases/download/{version}/{binary}
````
=======
**NOTE:** To get the best version for _your_ Sourcegraph instance, simply replace `sourcegraph.com` in the commands below with your own Sourcegraph URL and the latest version compatible with your instance will be provided. If you are running a Sourcegraph version older than 3.13, run the commands below instead.
>>>>>>> 258fd92d

#### Mac OS

```bash
curl -L https://sourcegraph.com/.api/src-cli/src_darwin_amd64 -o /usr/local/bin/src
chmod +x /usr/local/bin/src
```

#### Linux

```bash
curl -L https://sourcegraph.com/.api/src-cli/src_linux_amd64 -o /usr/local/bin/src
chmod +x /usr/local/bin/src
```

#### Windows

**NOTE:** Windows support is still rough around the edges, but is available. If you encounter issues, please let us know by filing an issue :)

Run in PowerShell as administrator:

```powershell
New-Item -ItemType Directory 'C:\Program Files\Sourcegraph'
Invoke-WebRequest https://sourcegraph.com/.api/src-cli/src_windows_amd64.exe -OutFile 'C:\Program Files\Sourcegraph\src.exe'
[Environment]::SetEnvironmentVariable('Path', [Environment]::GetEnvironmentVariable('Path', [EnvironmentVariableTarget]::Machine) + ';C:\Program Files\Sourcegraph', [EnvironmentVariableTarget]::Machine)
$env:Path += ';C:\Program Files\Sourcegraph'
```

Or manually:

- Download the latest src_windows_amd64.exe: https://sourcegraph.com/.api/src-cli/src_windows_amd64.exe and rename to `src.exe`.
- Place the file under e.g. `C:\Program Files\Sourcegraph\src.exe`
- Add that directory to your system path to access it from any command prompt

#### Renaming `src` (optional)

If you have a naming conflict with the `src` command, such as a Bash alias, you can rename the static binary. For example, on Linux / Mac OS:

```sh
mv /usr/local/bin/src /usr/local/bin/sourcegraph-cli
```

You can then invoke it via `sourcegraph-cli`.

## Setup

If you want to use `src` with your own Sourcegraph instance set the `SRC_ENDPOINT` environment variable:

```sh
SRC_ENDPOINT=https://sourcegraph.example.com src search
```

### Authentication

Some Sourcegraph instances will be configured to require authentication. You can do so via the environment:

```sh
SRC_ENDPOINT=https://sourcegraph.example.com SRC_ACCESS_TOKEN="secret" src ...
```

Or via the configuration file (`~/src-config.json`):

```sh
	{"accessToken": "secret", "endpoint": "https://sourcegraph.example.com"}
```

See `src -h` for more information on specifying access tokens.

To acquire the access token, visit your Sourcegraph instance (or https://sourcegraph.com), click your username in the top right to open the user menu, select **Settings**, and then select **Access tokens** in the left hand menu.

## Usage

Consult `src -h` and `src api -h` for usage information.

## Development

If you want to develop the CLI, you can install it with `go get`:

```
go get -u github.com/sourcegraph/src-cli/cmd/src
```

## Releasing

1.  Find the latest version (either via the releases tab on GitHub or via git tags) to determine which version you are releasing.
2.  `VERSION=9.9.9 ./release.sh` (replace `9.9.9` with the version you are releasing)
3.  Travis will automatically perform the release. Once it has finished, **confirm that the curl commands fetch the latest version above**.
4.  Update the `MinimumVersion` constant in the [src-cli package](https://github.com/sourcegraph/sourcegraph/tree/master/internal/src-cli/consts.go).

### Patch releases

The version recommended by a Sourcegraph instance will be the highest patch version with the same major and minor version as the set minimum. This means that patch versions are reserved solely for non-breaking changes and minor bug fixes. This allows us to dynamically release fixes for older versions of src-cli without having to update the instance.

If you are releasing a bug fix or a new feature that is backwards compatible with one of the previous two minor version of Sourcegraph, the changes should be cherry-picked into a patch branch and re-releases with a new patch version. For example, suppose we have the the recommended versions.

| Sourcegraph version | Recommended src-cli version |
| ------------------- | --------------------------- | 
| `3.x`               | `3.y.z`                     |
| `3.{x-1}`           | `3.{y-1}.w`                 |

If a new feature is added to a new `3.y.{z+1}` release of src-cli and this change requires only features available in Sourcegraph `3.{x-1}`, then this feature should also be present in a new `3.{y-1}.{w+1}` release of src-cli. Similar logic should follow for Sourcegraph `3.{x-2}` and its recommended version of src-cli.

Because a Sourcegraph instance will automatically select the highest patch version, almost all non-breaking changes should increment only the patch version. The process above only necessary if a backwards-compatible change is made _after_ a backwards-incompatible one. If the recommended src-cli version for Sourcegraph `3.{x-1}` was instead `3.y.v` in the example above, there is no additional step required, and the new patch version of src-cli will be available to both Sourcegraph versions.<|MERGE_RESOLUTION|>--- conflicted
+++ resolved
@@ -18,17 +18,7 @@
 
 ## Installation
 
-<<<<<<< HEAD
-The preferred method of installation is to ask _your_ Sourcegraph instance for the latest compatible version. To do this, replace `https://sourcegraph.com` in the commands below with the address of your instance. If you are running a Sourcegraph version older than 3.12, these URLs will not be available and you must install directly from sourcegraph.com (by running the following commands _exactly_), or from one of the published [releases on GitHub](https://github.com/sourcegraph/src-cli/releases).
-
-Check the releases page for the latest version (or a specific version), then follow the instructions for your operating system using the download URL:
-
-```
-https://github.com/sourcegraph/src-cli/releases/download/{version}/{binary}
-````
-=======
-**NOTE:** To get the best version for _your_ Sourcegraph instance, simply replace `sourcegraph.com` in the commands below with your own Sourcegraph URL and the latest version compatible with your instance will be provided. If you are running a Sourcegraph version older than 3.13, run the commands below instead.
->>>>>>> 258fd92d
+**NOTE:** To get the best version for _your_ Sourcegraph instance, simply replace `sourcegraph.com` in the commands below with your own Sourcegraph URL and the latest version compatible with your instance will be provided. If you are running a Sourcegraph version older than 3.13, run the commands below verbatim instead.
 
 #### Mac OS
 
