--- conflicted
+++ resolved
@@ -11,19 +11,19 @@
 
 ## Unreleased
 
-<<<<<<< HEAD
+### Added
+
+- SBOM support: Added `--image` and `--exclude-image` flags to `src sbom fetch` for filtering which docker images SBOMs are fetched for. Both flags support glob patterns (e.g., `frontend`, `*api*`) and comma-separated lists. The `sourcegraph/` image name prefix is optional.
+
+### Changed
+
 - The deprecated `src extensions` commands have been removed.
-=======
-### Added
-
-- SBOM support: Added `--image` and `--exclude-image` flags to `src sbom fetch` for filtering which docker images SBOMs are fetched for. Both flags support glob patterns (e.g., `frontend`, `*api*`) and comma-separated lists. The `sourcegraph/` image name prefix is optional.
 
 ## 6.4.0
 
 ## 6.3.0
 
 ## 6.2.0
->>>>>>> 983280ce
 
 ## 6.1.1
 
