--- conflicted
+++ resolved
@@ -17,11 +17,8 @@
 
 ### Fixed
 
-<<<<<<< HEAD
+- Campaign steps run in a container that does not run as root could fail on systems that do not map the running user ID to the container, most notably desktop Linux. This has been fixed: temporary files and workspaces mounted into the container now have sufficient permissions to allow the container user to execute the step. [#366](https://github.com/sourcegraph/src-cli/pull/366)
 - Executing campaigns on Windows would fail due to obscure `--cidfile` errors: namely, the temporary cidfile would not be removed before `docker run` was invoked. This has been fixed. [#368](https://github.com/sourcegraph/src-cli/pull/368)
-=======
-- Campaign steps run in a container that does not run as root could fail on systems that do not map the running user ID to the container, most notably desktop Linux. This has been fixed: temporary files and workspaces mounted into the container now have sufficient permissions to allow the container user to execute the step. [#366](https://github.com/sourcegraph/src-cli/pull/366)
->>>>>>> 58838e86
 
 ## 3.21.5
 
