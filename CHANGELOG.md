<!--
###################################### READ ME ###########################################
### This changelog should always be read on `main` branch. Its contents on version     ###
### branches do not necessarily reflect the changes that have gone into that branch.   ###
##########################################################################################
-->

# Changelog

All notable changes to `src-cli` are documented in this file.

## Unreleased

### Added

### Changed

<<<<<<< HEAD
- Pulling container images now occurs in parallel, with the number of concurrent downloads being controlled by the `-j` flag. [#17577](https://github.com/sourcegraph/sourcegraph/issues/17577)
=======
- `src batch` commands no longer require `-f` to read from a file. Additionally, running a `src batch` command that requires a batch spec file without a `-f` option from the terminal will now generate an error instead of waiting indefinitely for a batch spec on standard input; however, piping in a batch spec will still work as expected. [#687](https://github.com/sourcegraph/src-cli/pull/687)
>>>>>>> ee56d951

### Fixed

### Removed

## 3.36.2

### Changed

- `src validate` can now execute default validation checks (add external service, clone repo, search repo, search non-indexed branch of that repo, remove external service) for Sourcegraph instance when no validation file is specified as well as continue to support JSON and YAML file validation files.

### Fixed

- `src batch preview` and `src batch apply` could erroneously return exit code 0 and no warning when the execution actually failed.

## 3.36.1

### Changed

- `src exec` now allows the `files:` property. (internal use only)

## 3.36.0

_This version is the same as 3.35.3, just retagged for the upcoming 3.36.0 release of Sourcegraph._

## 3.35.3

### Fixed

- Certain Batch Changes features that previously would not work on prerelease versions of Sourcegraph will now work as expected again.

## 3.35.2

### Fixed

- `src batch validate` and `src batch repos` now accept `-allow-unsupported` and `-force-override-ignore` and don't fail on specs using `files` anymore.

## 3.35.1

### Changed

- `src validate` has been updated to work with Sourcegraph 3.35's changed CSRF behaviour. [#673](https://github.com/sourcegraph/src-cli/pull/673)

## 3.35.0

### Added

- Individual batch changes can publish multiple changesets to the same repository by specifying multiple target branches using the [`on.branches`](https://docs.sourcegraph.com/batch_changes/references/batch_spec_yaml_reference#on-repository) attribute. [#25228](https://github.com/sourcegraph/sourcegraph/issues/25228)

### Changed

- `src batch [preview|apply]` will now use the faster volume workspace by default for macOS systems using arm64 processors (aka "Apple Silicon")

### Fixed

- Excess newlines in between outputs in logfiles written when `--keep-logs` is used have been fixed. [#665](https://github.com/sourcegraph/src-cli/pull/665)
- `src` would sometimes panic when Ctrl-C was pressed while executing batch change steps due to a bug in the library used to render the execution progress bars. This has been fixed. [🤘 #666](https://github.com/sourcegraph/src-cli/pull/666)
- In batch changes, when using `workspaces` src would incorrectly treat `in` not being set as _don't match anything_. This is fixed and it matches everything like `*`. [#664](https://github.com/sourcegraph/src-cli/pull/664)

## 3.34.1

### Added

- For internal use only: Allow exec mode to read step cache files from the current working directory.

### Fixed

- For internal use only: Fix an off-by-one error in the JSON log UI.

## 3.34.0

### Added

- Bare repositories can now be served with `src serve-git`. Thanks to [Andreas Rammhold](https://github.com/andir) for the contribution! [#639](https://github.com/sourcegraph/src-cli/pull/639)

## 3.33.8

### Fixed

- For internal use only: Switch to single workspaces only in payload.

## 3.33.7

### Added

- A `-client-only` flag has been added to `src version`. When set, only the local src-cli's version will be printed and no attempt is made to fetch the recommended version from the configured Sourcegraph server.

## 3.33.6

### Added

- Requests to Sourcegraph will now include the operating system and architecture `src` is running on by default. To disable this, set the `SRC_DISABLE_USER_AGENT_TELEMETRY` environment variable to any non-empty string, or provide the `-user-agent-telemetry=false` flag on the command line. [#15769](https://github.com/sourcegraph/sourcegraph/issues/15769)

## 3.33.5

### Fixed

- `src search` will not fail anymore on systems where the pager `less` is not installed. [#644](https://github.com/sourcegraph/src-cli/pull/644)

## 3.33.4

- For internal use only: always log uploading changesets event.

## 3.33.3

### Fixed

- Removed debug output that could lead to glitches in the `src batch [preview|apply]` TUI.

## 3.33.2

### Changed

- For internal use only: `src batch exec` does not evaluate `importChangesets` in batch specs anymore, since that's already done server-side.

## 3.33.1

### Fixed

- Fixes a nil-panic that could be caused when `src batch [preview|apply]` would encounter a repository that was currently being cloned or is empty.

## 3.33.0

### Fixed

- Importing changesets won't fail validation when uploading to Sourcegraph 3.33.

## 3.32.1

### Fixed

- Fixes an issue where src-cli would panic when importing existing changesets.

## 3.32.0

### Added

- For internal use only: the `src batch exec` command executes the provided batch spec in the given workspaces.

### Changed

- For internal use only: when `src batch [preview|apply|exec]` are executed in `-text-only` mode, command output on stdout/stderr will be logged in the same message, with each line prefixed accordingly. [#619](https://github.com/sourcegraph/src-cli/pull/619)

### Fixed

- `src batch repos` failed with a template error in src-cli 3.31.1 and 3.32.0. This has been fixed. [#625](https://github.com/sourcegraph/src-cli/pull/625)
- The `src campaign` and `src campaigns` commands have been removed in favor of `src batch`. [#626](https://github.com/sourcegraph/src-cli/pull/626)

## 3.31.1

### Changed

- For internal use only: JSON log UI has been extended.

### Fixed

- `src search -stream` displayed the number of lines that contain matches instead of the number of matches.
- For internal use only: the `EXECUTING_TASKS` JSON log line now always contains an array of `tasks` instead of possibly having `null` as the `tasks` value.
- src-cli is now built using Go version 1.17.

## 3.31.0

### Changed

- `src batch new` now omits the publish flag, if the Sourcegraph instance supports publish from GUI.

## 3.30.5

### Added

- `src batch validate` now accepts the standard flags used to control communication with Sourcegraph: `-dump-requests`, `-get-curl`, `-insecure-skip-verify`, and `-trace`. [#577](https://github.com/sourcegraph/src-cli/pull/577)

### Fixed

- `src batch validate` would fail to validate batch specs that use features that depend on specific versions of Sourcegraph, such as workspaces. This has been fixed. [#576](https://github.com/sourcegraph/src-cli/issues/576)

## 3.30.4

### Added

- Releases are now built for `arm64` architectures too.

## 3.30.3

### Fixed

- For internal use only: `-text-only` silently ignored an error when trying to print log messages and did not print a `EXECUTING_TASKS` message.

## 3.30.2

### Changed

- For internal use only: `-text-only` now contains detailed information about task execution. [#571](https://github.com/sourcegraph/src-cli/pull/571)
- As part of the above: the TUI of `src batch [preview|apply]` has been reworked and should now feel snappier.

## 3.30.1

### Fixed

- The per-step caching of batch spec execution results was broken when re-execution could use the cached results of a step and that step was the only one left to execute. That resulted in empty diffs being uploaded. This is now fixed. [#567](https://github.com/sourcegraph/src-cli/pull/567)

## 3.30.0

Re-release of 3.29.3 for Sourcegraph 3.30.

## 3.29.3

### Fixed

- `count:all` was not supported in repository search queries for batch changes. This is now fixed. [#566](https://github.com/sourcegraph/src-cli/pull/566)
- For internal use only: `-text-only` received a few tiny fixes for pluralisation and missing log messages. [#565](https://github.com/sourcegraph/src-cli/pull/565)

## 3.29.2

### Added

- Starting with Sourcegraph 3.30.0, the `published` field is optional in batch specs. If omitted, the publication state will be controlled through the Batch Changes UI. [#538](https://github.com/sourcegraph/src-cli/pull/538)
- For internal use only: `-text-only` flag added to `src batch [apply|preview]`. [#562](https://github.com/sourcegraph/src-cli/pull/562)

## 3.29.1

### Added

- LSIF uploads now respect the `-insecure-skip-verify` flag to insecurely (surprise!) skip TLS certificate validation when communicating with Sourcegraph. [#559](https://github.com/sourcegraph/src-cli/pull/559)

### Fixed

- Various terminal handling fixes, especially for Batch Changes users with regards to resizing terminals and Windows support. [#560](https://github.com/sourcegraph/src-cli/pull/560)

## 3.29.0

### Removed

- The `src repos enable|disable` commands were removed as they are no longer supported.

## 3.28.3

### Fixed

- Cached step results produced by `src batch [apply|preview]` are now properly cleared when using the `-clear-cache` command line flag.

## 3.28.2

### Fixed

- The step-wise caching for `src batch [apply|preview]` introduced in 3.28.1 could break if a cached diff contained quoted. This fixes the application by disabling any unquoting/expansion.
- A regression was introduced in 3.28.1 that broke the UI for `src batch [apply|preview]` and lead to the execution of steps looking like it got stuck in the first repository.

## 3.28.1

### Changed

- `src batch [apply|preview]` now cache the results of each step when executing a batch spec. That can make re-execution a lot faster when only a subset of the steps has been changed. [#540](https://github.com/sourcegraph/src-cli/pull/540)

### Fixed

- `src serve-git` can now handle gzip-encoded requests. [#547](https://github.com/sourcegraph/src-cli/pull/547)

## 3.28.0

- This release is identical to 3.27.1, and is simply a version number bump to correspond with the forthcoming release of Sourcegraph 3.28.

## 3.27.1

### Added

- Starting with Sourcegraph 3.28.0 batch spec `steps` can contain an `if: <template string>` attribute that determines whether the given step will be executed. [#520](https://github.com/sourcegraph/src-cli/pull/520)

### Fixed

- When specifying `-skip-errors`, the batch spec would always be empty. This ix fixed and the intended behavior has been restored. [#539](https://github.com/sourcegraph/src-cli/pull/539)

## 3.27.0

### Added

- Extension publishing will now add a `gitHead` property to the extension's manifest. [#500](https://github.com/sourcegraph/src-cli/pull/500)
- `src batch [apply|preview]` now ignore repositories in which a `.batchignore` file exists. The `-force-override-ignore` flag can be used to turn that behaviour off. [#509](https://github.com/sourcegraph/src-cli/pull/509)
- `src search` now supports streaming search. If `src search` is called with the flag `-stream`, `src-cli` will stream back search results as they are found. In conjunction with `-stream` you can also specify `-display <integer>` to limit the number of results that will be displayed. For example, use `-display 0` if you are interested in the search statistics, such as number of results, but don't need to see the actual matches.

## 3.26.3

### Added

- Extension publishing will now add a `gitHead` property to the extension's manifest. [#500](https://github.com/sourcegraph/src-cli/pull/500)
- `src batch [apply|preview]` now ignore repositories in which a `.batchignore` file exists. The `-force-override-ignore` flag can be used to turn that behaviour off. [#509](https://github.com/sourcegraph/src-cli/pull/509)

## 3.26.2

### Fixed

- Publishing of Docker images for `src` was broken after release 3.24.3. This has been fixed, and [`sourcegraph/src-cli` images](https://hub.docker.com/r/sourcegraph/src-cli) are available once again. [#501](https://github.com/sourcegraph/src-cli/issues/501)

## 3.26.1

### Fixed

- Directly applying a batch change with `src batch apply` against Sourcegraph 3.25 or older would fail in 3.26.0. This has been fixed. [#495](https://github.com/sourcegraph/src-cli/issues/495)

## 3.26.0

### Added

- Two new [templating](https://docs.sourcegraph.com/campaigns/references/batch_spec_templating) variables have been added: `batch_change.name` and `batch_change.description`. [#491](https://github.com/sourcegraph/src-cli/pull/491)

### Changed

- Campaigns are now known as Batch Changes! The `src campaign` set of commands have been renamed to `src batch`; however, `src campaign` and `src campaigns` will be retained as aliases for `src batch` until the next major version of Sourcegraph. There should be no breaking changes as a result of this change. [#489](https://github.com/sourcegraph/src-cli/pull/489)

## 3.25.3

### Fixed

- The src login command now also properly respects the `-insecure-skip-verify` flag.

## 3.25.2

### Changed

- The volume workspace Docker image is now only pulled if the volume workspace mode is in use. [#477](https://github.com/sourcegraph/src-cli/pull/477)

### Fixed

- Using volume workspace mode could result in Git errors when used with Docker containers that do not run as root. These have been fixed. [#478](https://github.com/sourcegraph/src-cli/issues/478)

## 3.25.1

### Added

- Added a flag `-insecure-skip-verify` to disable TLS certificate validation.

### Changed

- Deprecated cache file formats are not read by `src campaign [apply|preview]` anymore.

## 3.25.0

### Added

- `src users delete` now asks for confirmation to delete all users when no user ID is provided. [#470](https://github.com/sourcegraph/src-cli/pull/470)

## 3.24.7

### Fixed

- The homebrew recipe for `src-cli` contained the wrong binary name.

## 3.24.6

### Fixed

- Workspaces could sometimes fail with docker bind mount errors, due to a race condition of multiple workspaces accessing the same auxilliary files. [#468](https://github.com/sourcegraph/src-cli/pull/468)

## 3.24.5

### Fixed

- Importing changesets was broken in the previous release and caused a SIGSEGV error.

## 3.24.4

### Added

- Experimental (requires Sourcegraph 3.25 or later): [`workspaces` in campaign specs](https://docs.sourcegraph.com/campaigns/references/campaign_spec_yaml_reference#workspaces) is now available to allow users to define multiple workspaces in a single repository. [#442](https://github.com/sourcegraph/src-cli/pull/442) and [#462](https://github.com/sourcegraph/src-cli/pull/462).
- The `changesetTemplate.published` field can now also be used to address a specific changeset in a repository by adding `@branch-of-changeset` at the end of the pattern. See [#461](https://github.com/sourcegraph/src-cli/pull/461) for an example and details.

### Fixed

- When `docker` becomes unresponsive `src campaign [apply|preview]` would get stuck and ignore Ctrl-C signals. That is now fixed.
- The `steps.files` attributes in campaign specs have been broken since 3.23.2 and now work again.

## 3.24.3

### Fixed

- 3.24.2 disabled the faster volume workspace on macOS when one or more non-root Docker images was used by a campaign to work around [the bug in issue #432](https://github.com/sourcegraph/src-cli/issues/432). This functionality has now been restored. [#434](https://github.com/sourcegraph/src-cli/pull/434)

## 3.24.2

### Fixed

- Executing campaigns on macOS 11 with Docker 3.1 could fail when using a volume workspace. This has been fixed. [#436](https://github.com/sourcegraph/src-cli/pull/436)

## 3.24.1

### Added

- Internal changes to the `src lsif upload` command. [#430](https://github.com/sourcegraph/src-cli/pull/430)

## 3.24.0

### Added

- `steps` in campaign specs can now have [`outputs`](https://docs.sourcegraph.com/campaigns/references/campaign_spec_yaml_reference#steps-outputs) that support [templating](https://docs.sourcegraph.com/campaigns/references/campaign_spec_templating). [#424](https://github.com/sourcegraph/src-cli/pull/424)
- `changesetTemplate` fields in campaign specs now also support [templating](https://docs.sourcegraph.com/campaigns/references/campaign_spec_templating). [#424](https://github.com/sourcegraph/src-cli/pull/424)

## 3.23.3

### Added

- Add verbosity flag to `lsif upload` action. Supply `-trace=1`, `-trace=2`, or `-trace=3` to the action to specify verbosity.

## 3.23.2

### Added

- `src campaign [apply|preview]` can now make use of Docker volumes, rather than bind-mounting the host filesystem. This is now the default on Intel macOS so long as the Docker images used in the campaign steps run as the same user, as volume mounts have generally better performance there. The optional `-workspace` flag can be used to override the default. [#412](https://github.com/sourcegraph/src-cli/pull/412)

### Changed

- `src login` now defaults to validating against `SRC_ENDPOINT` if configured.

### Fixed

- `src config` now works correctly when provided a subject.

## 3.23.1

### Fixed

- The src version command didn't send any authentication headers before, which could have failed for some instance configurations. The authentication header is now properly set for the request done in this command. [#411](https://github.com/sourcegraph/src-cli/pull/411)

## 3.23.0

### Added

- Experimental: [`transformChanges` in campaign specs](https://docs.sourcegraph.com/campaigns/references/campaign_spec_yaml_reference#transformchanges) is now available as a feature preview to allow users to create multiple changesets in a single repository. [#398](https://github.com/sourcegraph/src-cli/pull/398)

### Changed

- `src campaign [apply|preview]` now show the current execution progress in numbers next to the progress bar. [#396](https://github.com/sourcegraph/src-cli/pull/396)

### Fixed

- Two race conditions in the terminal UI of `src campaign [apply|preview]` have been fixed. [#399](https://github.com/sourcegraph/src-cli/pull/399)
- A regression caused repositories on unsupported code host to not be skipped by `src campaign [apply|preview]`, regardless of whether `-allow-unsupported` was set or not. [#403](https://github.com/sourcegraph/src-cli/pull/403)
- Previously `src campaign [apply|preview]` would crash when executing a campaign spec that contained `steps` but no `changesetTemplate`. [#406](https://github.com/sourcegraph/src-cli/issues/406)
- `src extensions copy` would copy an extension from the wrong Sourcegraph instance. [#409](https://github.com/sourcegraph/src-cli/pull/409)

### Removed

## 3.22.4

### Added

- Campaign steps may now include environment variables from outside of the campaign spec using [array syntax](http://docs.sourcegraph.com/campaigns/references/campaign_spec_yaml_reference#environment-array). [#392](https://github.com/sourcegraph/src-cli/pull/392)
- A new `-skip-errors` flag has been added to `src campaign [apply|preview]` to allow users to continue execution of and upload a campaign spec even if execution failed in some repositories. [#395](https://github.com/sourcegraph/src-cli/pull/395)

### Fixed

- The evaluation of the [`repository.branch` attribute](https://docs.sourcegraph.com/campaigns/references/campaign_spec_yaml_reference#on-repository) has been fixed to actually cause the correct version of the repository to be used. [#393](https://github.com/sourcegraph/src-cli/pull/393)
- Normally, when one or more repositories in a campaign generate an empty diff, a changeset spec isn't created. From src-cli 3.21.9 to 3.22.3, inclusive, re-running a campaign would result in an empty changeset spec being created by mistake if the empty changeset spec was in the execution cache, which would result in errors on Sourcegraph when applying the campaign. This has been fixed, and empty changeset specs in the cache are now treated the same way as uncached changeset specs that are empty: they are skipped, and a message is displayed in `-v` mode indicating the repo that was skipped. [#397](https://github.com/sourcegraph/src-cli/pull/397)

## 3.22.3

### Changed

- `src campaign [apply|preview]` now prints more detailed information about the diffs produced in each repository when run in verbose mode with `-v`. [#390](https://github.com/sourcegraph/src-cli/pull/390)
- The dependency `go-diff` has been upgraded to 0.6.1 to include https://github.com/sourcegraph/go-diff/pull/55.

## 3.22.2

### Fixed

- If `src campaign [validate|apply|preview]` was aborted while it was downloading repository archives it could leave behind partial ZIP files that would produce an error on the next run. This is now fixed by deleting partial files on abort. [#388](https://github.com/sourcegraph/src-cli/pull/388)
- A bug in `src campaign [apply|preview]` that would cause status bars in the TUI to not update has been fixed. [#389](https://github.com/sourcegraph/src-cli/pull/389)

## 3.22.1

### Fixed

- `src campaign [validate|apply|preview]` now print an error and usage information if a user accidentally provides an additional argument. [#384](https://github.com/sourcegraph/src-cli/pull/384)
- Fix a regression that was introduced by [#361](https://github.com/sourcegraph/src-cli/pull/361) and caused the "Resolving repositories" step of `src campaign [apply|preview]` to crash when the search query in the campaign spec yielded file matches and repository matches from the same repository.

## 3.22.0

### Fixed

- Fixed a bug that could cause `src campaign [apply|preview]` to crash in rare circumstances when executing a campaign spec due to a bug in the logic for the progress bar. [#378](https://github.com/sourcegraph/src-cli/pull/378)

## 3.21.9

### Added

- Commands for campaigns no longer require the `-namespace` parameter. If omitted, campaigns will use the currently authenticated user as the namespace. [#372](https://github.com/sourcegraph/src-cli/pull/372)
- `src campaign [apply|preview]` now caches the result of running steps in a repository even if they didn't produce changes.

## 3.21.8

### Fixed

- `src campaign [apply|preview]` could fail to parse the produced diff in a repository when `git` was configured to use a custom `diff` program. The fix is to ignore any local `git` configuration when running `git` commands. [#373](https://github.com/sourcegraph/src-cli/pull/373)

## 3.21.7

### Fixed

- Restored backward compatibility when creating campaigns against Sourcegraph 3.19, provided author details are not provided in the campaign spec. [#370](https://github.com/sourcegraph/src-cli/pull/370)

## 3.21.6

### Fixed

- Campaign steps run in a container that does not run as root could fail on systems that do not map the running user ID to the container, most notably desktop Linux. This has been fixed: temporary files and workspaces mounted into the container now have sufficient permissions to allow the container user to execute the step. [#366](https://github.com/sourcegraph/src-cli/pull/366)
- Executing campaigns on Windows would fail due to obscure `--cidfile` errors: namely, the temporary cidfile would not be removed before `docker run` was invoked. This has been fixed. [#368](https://github.com/sourcegraph/src-cli/pull/368)
- Unresponsive containers started by `src campaign [apply|preview]` can now be killed by hitting Ctrl-C. Previously the signal wasn't properly forwarded to the process in the container. [#369](https://github.com/sourcegraph/src-cli/pull/369)

## 3.21.5

### Added

- EXPERIMENTAL: Templated campaign specs and file mounting. The campaign specs evaluated by `src campaign [preview|apply]` can now include template variables in `steps.run`, `steps.env`, and the new `steps.files` property, which allows users to create files inside the container in which the step is executed. The feature is marked as EXPERIMENTAL because it might change in the near future until we deem it non-experimental. See [#361](https://github.com/sourcegraph/src-cli/pull/361) for details.

## 3.21.4

### Fixed

- The `src lsif upload` command now respects `SRC_HEADER_` environment variables for multipart uploads. These environment variables are described [here](AUTH_PROXY.md). [#360](https://github.com/sourcegraph/src-cli/pull/360)

## 3.21.3

### Changed

- The progress bar in `src campaign [preview|apply]` now shows when executing a step failed in a repository by styling the line red and displaying standard error output. [#355](https://github.com/sourcegraph/src-cli/pull/355)
- The `src lsif upload` command will give more informative output when an unexpected payload (non-JSON or non-unmarshallable) is received from the target endpoint. [#359](https://github.com/sourcegraph/src-cli/pull/359)

## 3.21.2

### Fixed

- The cache dir used by `src campaign [preview|apply]` is now created before trying to create files in it, fixing a bug where the first run of the command could fail with a "file doesn't exist" error message. [#352](https://github.com/sourcegraph/src-cli/pull/352)

## 3.21.1

### Added

- The `published` flag in campaign specs may now be an array, which allows only specific changesets within a campaign to be published based on the repository name. [#294](https://github.com/sourcegraph/src-cli/pull/294)
- A new `src campaign new` command creates a campaign spec YAML file with common values prefilled to make it easier to create a new campaign. [#339](https://github.com/sourcegraph/src-cli/pull/339)
- New experimental command [`src validate`](https://docs.sourcegraph.com/admin/validation) validates a Sourcegraph installation. [#200](https://github.com/sourcegraph/src-cli/pull/200)

### Changed

- Error reporting by `src campaign [preview|apply]` has been improved and now includes more information about which step failed in which repository. [#325](https://github.com/sourcegraph/src-cli/pull/325)
- The default behaviour of `src campaigns [preview|apply]` has been changed to retain downloaded archives of repositories for better performance across re-runs of the command. To use the old behaviour and delete the archives use the `-clean-archives` flag. Repository archives are also not stored in the directory for temp data (see `-tmp` flag) anymore but in the cache directory, which can be configured with the `-cache` flag. To manually delete archives between runs, delete the `*.zip` files in the `-cache` directory (see `src campaigns -help` for its default location).
- `src campaign [preview|apply]` now check whether `git` and `docker` are available before trying to execute a campaign spec's steps. [#326](https://github.com/sourcegraph/src-cli/pull/326)
- The progress bar displayed by `src campaign [preview|apply]` has been extended by status bars that show which steps are currently being executed for each repository. [#338](https://github.com/sourcegraph/src-cli/pull/338)
- `src campaign [preview|apply]` now shows a warning when no changeset specs have been created.
- Requests sent to Sourcegraph by the `src campaign` commands now use gzip compression for the body when talking to Sourcegraph 3.21.0 and later. [#336](https://github.com/sourcegraph/src-cli/pull/336) and [#343](https://github.com/sourcegraph/src-cli/pull/343)

### Fixed

- Log files created by `src campaigns [preview|apply]` are deleted again after successful execution. This was a regression and is not new behaviour. If steps failed to execute or the `-keep-logs` flag is set the log files are not cleaned up.
- `src campaign [preview|apply]` now correctly handle the interrupt signal (emitted in a terminal with Ctrl-C) and abort execution of campaign steps, cleaning up running Docker containers.

## 3.21.0

### Added

- The new `src login` subcommand helps you authenticate `src` to access your Sourcegraph instance with your user credentials. [#317](https://github.com/sourcegraph/src-cli/pull/312)

## 3.20.0

### Added

- Campaigns specs now include an optional `author` property. (If not included, `src campaigns` generates default values for author name and email.) `src campaigns` now includes the name and email in all changeset specs that it generates.
- The campaigns temp directory can now be overwritten by using the `-tmp` flag with `src campaigns [apply|preview]` or by setting `SRC_CAMPAIGNS_TMP_DIR`. The directory is used to, for example, store log files and unzipped repository archives when executing campaign specs.

### Changed

- Repositories without a default branch are skipped when applying/previewing a campaign spec. [#312](https://github.com/sourcegraph/src-cli/pull/312)
- Log files produced when applying/previewing a campaign spec now have the `.log` file extension for easier opening. [#315](https://github.com/sourcegraph/src-cli/pull/315)
- Campaign specs that apply to unsupported repositories will no longer generate an error. Instead, those repositories will be skipped by default and the campaign will be applied to the supported repositories only. [#314](https://github.com/sourcegraph/src-cli/pull/314)

### Fixed

- Empty changeset specs without a diff are no longer uploaded as part of a campaign spec. [#313](https://github.com/sourcegraph/src-cli/pull/313)

## 3.19.0

### Changed

- The default branch for the `src-cli` project has been changed to `main`. [#262](https://github.com/sourcegraph/src-cli/pull/262)

### Fixed

- `src campaigns` output has been improved in the Windows console. [#274](https://github.com/sourcegraph/src-cli/pull/274)
- `src campaigns` will no longer generate warnings if `user.name` or `user.email` have not been set in the global Git configuration. [#277](https://github.com/sourcegraph/src-cli/pull/277)

## 3.18.0

### Added

- Add `-dump-requests` as an option to all commands that interact with the Sourcegraph API. [#266](https://github.com/sourcegraph/src-cli/pull/266)

### Changed

- Reworked the `src campaigns` family of commands to [align with the new spec-based workflow](https://docs.sourcegraph.com/user/campaigns). Most notably, campaigns are now created and applied using the new `src campaigns apply` command, and use [the new YAML spec format](https://docs.sourcegraph.com/user/campaigns#creating-a-campaign). [#260](https://github.com/sourcegraph/src-cli/pull/260)

## 3.17.1

### Added

- Add -upload-route to the lsif upload command.

## 3.17.0

### Added

- New command `src serve-git` which can serve local repositories for Sourcegraph to clone. This was previously in a command called `src-expose`. See [serving local repositories](https://docs.sourcegraph.com/admin/external_service/src_serve_git) in our documentation to find out more. [#12363](https://github.com/sourcegraph/sourcegraph/issues/12363)
- When used with Sourcegraph 3.18 or later, campaigns can now be created on GitLab. [#231](https://github.com/sourcegraph/src-cli/pull/231)

## 3.16.1

### Fixed

- Fix inferred root for lsif upload command. [#248](https://github.com/sourcegraph/src-cli/pull/248)

### Removed

- Removed `clone-in-progress` flag. [#246](https://github.com/sourcegraph/src-cli/pull/246)

## 3.16

### Added

- Add `--no-progress` flag to the `lsif upload` command to disable verbose output in non-TTY environments.
- `SRC_HEADER_AUTHORIZATION="Bearer $(...)"` is now supported for authenticating `src` with custom auth proxies. See [auth proxy configuration docs](AUTH_PROXY.md) for more information. [#239](https://github.com/sourcegraph/src-cli/pull/239)
- Pull missing docker images automatically. [#191](https://github.com/sourcegraph/src-cli/pull/191)
- Searches that result in errors will now display any alerts returned by Sourcegraph, including suggestions for how the search could be corrected. [#221](https://github.com/sourcegraph/src-cli/pull/221)

### Changed

- The terminal UI has been replaced by the logger-based UI that was previously only visible in verbose-mode (`-v`). [#228](https://github.com/sourcegraph/src-cli/pull/228)
- Deprecated the `-endpoint` flag. Instead, use the `SRC_ENDPOINT` environment variable. [#235](https://github.com/sourcegraph/src-cli/pull/235)<|MERGE_RESOLUTION|>--- conflicted
+++ resolved
@@ -15,11 +15,8 @@
 
 ### Changed
 
-<<<<<<< HEAD
+- `src batch` commands no longer require `-f` to read from a file. Additionally, running a `src batch` command that requires a batch spec file without a `-f` option from the terminal will now generate an error instead of waiting indefinitely for a batch spec on standard input; however, piping in a batch spec will still work as expected. [#687](https://github.com/sourcegraph/src-cli/pull/687)
 - Pulling container images now occurs in parallel, with the number of concurrent downloads being controlled by the `-j` flag. [#17577](https://github.com/sourcegraph/sourcegraph/issues/17577)
-=======
-- `src batch` commands no longer require `-f` to read from a file. Additionally, running a `src batch` command that requires a batch spec file without a `-f` option from the terminal will now generate an error instead of waiting indefinitely for a batch spec on standard input; however, piping in a batch spec will still work as expected. [#687](https://github.com/sourcegraph/src-cli/pull/687)
->>>>>>> ee56d951
 
 ### Fixed
 
