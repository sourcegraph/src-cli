package service

import (
	"context"
	"encoding/json"
	"fmt"
	"os"
	"os/exec"
	"path/filepath"
	"strings"
	"sync"
	"text/template"

	batcheslib "github.com/sourcegraph/sourcegraph/lib/batches"
	templatelib "github.com/sourcegraph/sourcegraph/lib/batches/template"
	"github.com/sourcegraph/sourcegraph/lib/errors"

	"github.com/sourcegraph/src-cli/internal/api"
	"github.com/sourcegraph/src-cli/internal/batches"
	"github.com/sourcegraph/src-cli/internal/batches/docker"
	"github.com/sourcegraph/src-cli/internal/batches/executor"
	"github.com/sourcegraph/src-cli/internal/batches/graphql"
)

type Service struct {
	client api.Client
}

type Opts struct {
	Client api.Client
}

var (
	ErrMalformedOnQueryOrRepository = errors.New("malformed 'on' field; missing either a repository name or a query")
)

func New(opts *Opts) *Service {
	return &Service{
		client: opts.Client,
	}
}

// The reason we ask for batchChanges here is to surface errors about trying to use batch
// changes in an unsupported environment sooner, since the version check is typically the
// first thing we do.
const sourcegraphVersionQuery = `query SourcegraphVersion {
	site {
		productVersion
	}
	batchChanges(first: 1) {
		nodes {
			id
		}
	}
}
`

// getSourcegraphVersion queries the Sourcegraph GraphQL API to get the
// current version of the Sourcegraph instance.
func (svc *Service) getSourcegraphVersion(ctx context.Context) (string, error) {
	var result struct {
		Site struct {
			ProductVersion string
		}
	}

	ok, err := svc.client.NewQuery(sourcegraphVersionQuery).Do(ctx, &result)
	if err != nil || !ok {
		return "", err
	}

	return result.Site.ProductVersion, err
}

// DetermineFeatureFlags fetches the version of the configured Sourcegraph and
// returns the enabled features.
func (svc *Service) DetermineFeatureFlags(ctx context.Context) (*batches.FeatureFlags, error) {
	version, err := svc.getSourcegraphVersion(ctx)
	if err != nil {
		return nil, errors.Wrap(err, "failed to query Sourcegraph version to check for available features")
	}
	ffs := &batches.FeatureFlags{}
	return ffs, ffs.SetFromVersion(version)
}

const applyBatchChangeMutation = `
mutation ApplyBatchChange($batchSpec: ID!) {
	applyBatchChange(batchSpec: $batchSpec) {
		...batchChangeFields
	}
}

fragment batchChangeFields on BatchChange {
    url
}
`

func (svc *Service) ApplyBatchChange(ctx context.Context, spec graphql.BatchSpecID) (*graphql.BatchChange, error) {
	var result struct {
		BatchChange *graphql.BatchChange `json:"applyBatchChange"`
	}
	if ok, err := svc.client.NewRequest(applyBatchChangeMutation, map[string]interface{}{
		"batchSpec": spec,
	}).Do(ctx, &result); err != nil || !ok {
		return nil, err
	}
	return result.BatchChange, nil
}

const createBatchSpecMutation = `
mutation CreateBatchSpec(
    $namespace: ID!,
    $spec: String!,
    $changesetSpecs: [ID!]!
) {
    createBatchSpec(
        namespace: $namespace, 
        batchSpec: $spec,
        changesetSpecs: $changesetSpecs
    ) {
        id
        applyURL
    }
}
`

func (svc *Service) CreateBatchSpec(ctx context.Context, namespace, spec string, ids []graphql.ChangesetSpecID) (graphql.BatchSpecID, string, error) {
	var result struct {
		CreateBatchSpec graphql.CreateBatchSpecResponse
	}
	if ok, err := svc.client.NewRequest(createBatchSpecMutation, map[string]interface{}{
		"namespace":      namespace,
		"spec":           spec,
		"changesetSpecs": ids,
	}).Do(ctx, &result); err != nil || !ok {
		return "", "", err
	}
	return result.CreateBatchSpec.ID, result.CreateBatchSpec.ApplyURL, nil
}

const createChangesetSpecMutation = `
mutation CreateChangesetSpec($spec: String!) {
    createChangesetSpec(changesetSpec: $spec) {
        ... on HiddenChangesetSpec {
            id
        }
        ... on VisibleChangesetSpec {
            id
        }
    }
}
`

func (svc *Service) CreateChangesetSpec(ctx context.Context, spec *batcheslib.ChangesetSpec) (graphql.ChangesetSpecID, error) {
	raw, err := json.Marshal(spec)
	if err != nil {
		return "", errors.Wrap(err, "marshalling changeset spec JSON")
	}

	var result struct {
		CreateChangesetSpec struct {
			ID string
		}
	}
	if ok, err := svc.client.NewRequest(createChangesetSpecMutation, map[string]interface{}{
		"spec": string(raw),
	}).Do(ctx, &result); err != nil || !ok {
		return "", err
	}

	return graphql.ChangesetSpecID(result.CreateChangesetSpec.ID), nil
}

const resolveWorkspacesForBatchSpecQuery = `
query ResolveWorkspacesForBatchSpec($spec: String!) {
    resolveWorkspacesForBatchSpec(batchSpec: $spec) {
		onlyFetchWorkspace
		ignored
		unsupported
		repository {
			id
			name
			url
			externalRepository { serviceType }
			defaultBranch {
				name
				target { oid }
			}
		}
		branch {
			name
			target {
				oid
			}
		}
		path
		searchResultPaths
    }
}
`

func (svc *Service) ResolveWorkspacesForBatchSpec(ctx context.Context, spec *batcheslib.BatchSpec, allowUnsupported, allowIgnored bool) ([]RepoWorkspace, []*graphql.Repository, error) {
	raw, err := json.Marshal(spec)
	if err != nil {
		return nil, nil, errors.Wrap(err, "marshalling changeset spec JSON")
	}

	var result struct {
		ResolveWorkspacesForBatchSpec []struct {
			OnlyFetchWorkspace bool
			Ignored            bool
			Unsupported        bool
			Repository         *graphql.Repository
			Branch             *graphql.Branch
			Path               string
			SearchResultPaths  []string
		}
	}
	if ok, err := svc.client.NewRequest(resolveWorkspacesForBatchSpecQuery, map[string]interface{}{
		"spec": string(raw),
	}).Do(ctx, &result); err != nil || !ok {
		return nil, nil, err
	}

	unsupported := batches.UnsupportedRepoSet{}
	ignored := batches.IgnoredRepoSet{}

	repos := make([]*graphql.Repository, 0, len(result.ResolveWorkspacesForBatchSpec))
	seenRepos := make(map[string]struct{})
	workspaces := make([]RepoWorkspace, 0, len(result.ResolveWorkspacesForBatchSpec))
	for _, w := range result.ResolveWorkspacesForBatchSpec {
		fileMatches := make(map[string]bool)
		for _, path := range w.SearchResultPaths {
			fileMatches[path] = true
		}

		workspace := RepoWorkspace{
			Repo: &graphql.Repository{
				ID:                 w.Repository.ID,
				Name:               w.Repository.Name,
				URL:                w.Repository.URL,
				FileMatches:        fileMatches,
				ExternalRepository: w.Repository.ExternalRepository,
				DefaultBranch:      w.Repository.DefaultBranch,
				Commit:             w.Branch.Target,
				Branch:             *w.Branch,
			},
			Path:               w.Path,
			OnlyFetchWorkspace: w.OnlyFetchWorkspace,
		}

		if !allowIgnored && w.Ignored {
			ignored.Append(workspace.Repo)
		} else if !allowUnsupported && w.Unsupported {
			unsupported.Append(workspace.Repo)
		} else {
			// Collect the repo, if not seen yet.
			if _, ok := seenRepos[workspace.Repo.ID]; !ok {
				seenRepos[workspace.Repo.ID] = struct{}{}
				repos = append(repos, workspace.Repo)
			}

			workspaces = append(workspaces, workspace)
		}
	}

	if unsupported.HasUnsupported() {
		return workspaces, repos, unsupported
	}

	if ignored.HasIgnored() {
		return workspaces, repos, ignored
	}

	return workspaces, repos, nil
}

// EnsureDockerImages iterates over the steps within the batch spec to ensure the
// images exist and to determine the exact content digest to be used when running
// each step, including any required by the service itself.
//
// Progress information is reported back to the given progress function.
func (svc *Service) EnsureDockerImages(
	ctx context.Context,
	imageCache docker.ImageCache,
	steps []batcheslib.Step,
	parallelism int,
	progress func(done, total int),
) (map[string]docker.Image, error) {
	// Figure out the image names used in the batch spec.
	names := map[string]struct{}{}
	for i := range steps {
		names[steps[i].Container] = struct{}{}
	}

	total := len(names)
	progress(0, total)

	// Set up the channels that will be used in the parallel goroutines handling
	// the pulls.
	type image struct {
		name  string
		image docker.Image
		err   error
	}
	complete := make(chan image)
	inputs := make(chan string, total)

	// Set up a worker context that we can use to terminate the workers if an
	// error occurs.
	workerCtx, cancel := context.WithCancel(ctx)
	defer cancel()

	// Spawn worker goroutines to call EnsureImage on each image name.
	if parallelism < 1 {
		parallelism = 1
	}
	if parallelism > total {
		parallelism = total
	}
	var wg sync.WaitGroup
	for i := 0; i < parallelism; i++ {
		wg.Add(1)
		go func() {
			defer wg.Done()
			for {
				select {
				case <-workerCtx.Done():
					// If the worker context has been cancelled, then we just want to
					// return immediately, rather than continuing to read from inputs.
					return
				case name, more := <-inputs:
					if !more {
						return
					}
					img, err := imageCache.Ensure(workerCtx, name)
					select {
					case <-workerCtx.Done():
						return
					case complete <- image{
						name:  name,
						image: img,
						err:   err,
					}:
						// All good; let's move onto the next input.
					}
				}
			}
		}()
	}

	go func() {
		wg.Wait()
		close(complete)
	}()

	// Send the image names to the worker goroutines.
	go func() {
		for name := range names {
			inputs <- name
		}
		close(inputs)
	}()

	// Receive the results of the image pulls and build the return value.
	i := 0
	images := make(map[string]docker.Image)
	for image := range complete {
		if image.err != nil {
			// If EnsureImage errored, then we'll early return here and let the
			// worker context clean things up.
			return nil, image.err
		}

		images[image.name] = image.image
		i += 1
		progress(i, total)
	}

	return images, nil
}

func (svc *Service) BuildTasks(attributes *templatelib.BatchChangeAttributes, steps []batcheslib.Step, workspaces []RepoWorkspace) []*executor.Task {
	return buildTasks(attributes, steps, workspaces)
}

func (svc *Service) CreateImportChangesetSpecs(ctx context.Context, batchSpec *batcheslib.BatchSpec) ([]*batcheslib.ChangesetSpec, error) {
	return batcheslib.BuildImportChangesetSpecs(ctx, batchSpec.ImportChangesets, func(ctx context.Context, repoNames []string) (_ map[string]string, errs error) {
		repoNameIDs := map[string]string{}
		for _, name := range repoNames {
			repo, err := svc.resolveRepositoryName(ctx, name)
			if err != nil {
				wrapped := errors.Wrapf(err, "resolving repository name %q", name)
				errs = errors.Append(errs, wrapped)
				continue
			}
			repoNameIDs[name] = repo.ID
		}
		return repoNameIDs, errs
	})
}

// ValidateChangesetSpecs validates that among all branch changesets there are no
// duplicates in branch names in a single repo.
func (svc *Service) ValidateChangesetSpecs(repos []*graphql.Repository, specs []*batcheslib.ChangesetSpec) error {
	repoByID := make(map[string]*graphql.Repository, len(repos))
	for _, repo := range repos {
		repoByID[repo.ID] = repo
	}

	byRepoAndBranch := make(map[string]map[string][]*batcheslib.ChangesetSpec)
	for _, spec := range specs {
		// We don't need to validate imported changesets, as they can
		// never have a critical branch name overlap.
		if spec.Type() == batcheslib.ChangesetSpecDescriptionTypeExisting {
			continue
		}
		if _, ok := byRepoAndBranch[spec.HeadRepository]; !ok {
			byRepoAndBranch[spec.HeadRepository] = make(map[string][]*batcheslib.ChangesetSpec)
		}

		byRepoAndBranch[spec.HeadRepository][spec.HeadRef] = append(byRepoAndBranch[spec.HeadRepository][spec.HeadRef], spec)
	}

	duplicates := make(map[*graphql.Repository]map[string]int)
	for repoID, specsByBranch := range byRepoAndBranch {
		for branch, specs := range specsByBranch {
			if len(specs) < 2 {
				continue
			}

			r := repoByID[repoID]
			if _, ok := duplicates[r]; !ok {
				duplicates[r] = make(map[string]int)
			}

			duplicates[r][branch] = len(specs)
		}
	}

	if len(duplicates) > 0 {
		return &duplicateBranchesErr{duplicates: duplicates}
	}

	return nil
}

type duplicateBranchesErr struct {
	duplicates map[*graphql.Repository]map[string]int
}

func (e *duplicateBranchesErr) Error() string {
	var out strings.Builder

	fmt.Fprintf(&out, "Multiple changeset specs have the same branch:\n\n")

	for repo, branches := range e.duplicates {
		for branch, duplicates := range branches {
			branch = strings.TrimPrefix(branch, "refs/heads/")
			fmt.Fprintf(&out, "\t* %s: %d changeset specs have the branch %q\n", repo.Name, duplicates, branch)
		}
	}

	fmt.Fprint(&out, "\nMake sure that the changesetTemplate.branch field in the batch spec produces unique values for each changeset in a single repository and rerun this command.")

	return out.String()
}

<<<<<<< HEAD
func (svc *Service) ParseBatchSpec(dir string, data []byte) (*batcheslib.BatchSpec, error) {
	spec, err := batcheslib.ParseBatchSpec(data, batcheslib.ParseBatchSpecOptions{
		AllowArrayEnvironments: svc.features.AllowArrayEnvironments,
		AllowTransformChanges:  svc.features.AllowTransformChanges,
		AllowConditionalExec:   svc.features.AllowConditionalExec,
	})
=======
func (svc *Service) ParseBatchSpec(dir string, data []byte, isRemote bool) (*batcheslib.BatchSpec, error) {
	spec, err := batcheslib.ParseBatchSpec(data)
>>>>>>> 6a997c08
	if err != nil {
		return nil, errors.Wrap(err, "parsing batch spec")
	}
	if err = validateMount(dir, spec); err != nil {
		return nil, errors.Wrap(err, "handling mount")
	}
	return spec, nil
}

func validateMount(batchSpecDir string, spec *batcheslib.BatchSpec) error {
	for i, step := range spec.Steps {
		for _, mount := range step.Mount {
			if !filepath.IsAbs(mount.Path) {
				// Try to build the absolute path since Docker will only mount absolute paths
				mount.Path = filepath.Join(batchSpecDir, mount.Path)
			}
			_, err := os.Stat(mount.Path)
			if os.IsNotExist(err) {
				return errors.Newf("step %d mount path %s does not exist", i+1, mount.Path)
			} else if err != nil {
				return errors.Wrapf(err, "step %d mount path validation", i+1)
			}
			if !strings.HasPrefix(mount.Path, batchSpecDir) {
				return errors.Newf("step %d mount path is not in the same directory or subdirectory as the batch spec", i+1)
			}
		}
	}
	return nil
}

const exampleSpecTmpl = `name: NAME-OF-YOUR-BATCH-CHANGE
description: DESCRIPTION-OF-YOUR-BATCH-CHANGE

# "on" specifies on which repositories to execute the "steps".
on:
  # Example: find all repositories that contain a README.md file.
  - repositoriesMatchingQuery: file:README.md

# "steps" are run in each repository. Each step is run in a Docker container
# with the repository as the working directory. Once complete, each
# repository's resulting diff is captured.
steps:
  # Example: append "Hello World" to every README.md
  - run: echo "Hello World" | tee -a $(find -name README.md)
    container: alpine:3

# "changesetTemplate" describes the changeset (e.g., GitHub pull request) that
# will be created for each repository.
changesetTemplate:
  title: Hello World
  body: This adds Hello World to the README

  branch: BRANCH-NAME-IN-EACH-REPOSITORY # Push the commit to this branch.

  commit:
    author:
      name: {{ .Author.Name }}
      email: {{ .Author.Email }}
    message: Append Hello World to all README.md files
`

func (svc *Service) GenerateExampleSpec(ctx context.Context, fileName string) error {
	// Try to create file. Bail out, if it already exists.
	f, err := os.OpenFile(fileName, os.O_WRONLY|os.O_CREATE|os.O_EXCL, 0644)
	if err != nil {
		if os.IsExist(err) {
			return fmt.Errorf("file %s already exists", fileName)
		}
		return errors.Wrapf(err, "failed to create file %s", fileName)
	}
	defer f.Close()

	tmpl, err := template.New("").Parse(exampleSpecTmpl)
	if err != nil {
		return err
	}

	author := batcheslib.GitCommitAuthor{
		Name:  "Sourcegraph",
		Email: "batch-changes@sourcegraph.com",
	}
	// Try to get better default values from git, ignore any errors.
	gitAuthorName, err1 := getGitConfig("user.name")
	gitAuthorEmail, err2 := getGitConfig("user.email")
	if err1 == nil && err2 == nil && gitAuthorName != "" && gitAuthorEmail != "" {
		author.Name = gitAuthorName
		author.Email = gitAuthorEmail
	}

	err = tmpl.Execute(f, map[string]interface{}{"Author": author})
	if err != nil {
		return errors.Wrap(err, "failed to write batch spec to file")
	}

	return nil
}

const namespaceQuery = `
query NamespaceQuery($name: String!) {
    user(username: $name) {
        id
        url
    }

    organization(name: $name) {
        id
        url
    }
}
`

const usernameQuery = `
query GetCurrentUserID {
    currentUser {
        id
        url
    }
}
`

type Namespace struct {
	ID  string
	URL string
}

func (svc *Service) ResolveNamespace(ctx context.Context, namespace string) (Namespace, error) {
	if namespace == "" {
		// if no namespace is provided, default to logged in user as namespace
		var resp struct {
			Data struct {
				CurrentUser struct {
					ID  string `json:"id"`
					URL string `json:"url"`
				} `json:"currentUser"`
			} `json:"data"`
		}
		if ok, err := svc.client.NewRequest(usernameQuery, nil).DoRaw(ctx, &resp); err != nil || !ok {
			return Namespace{}, errors.WithMessage(err, "failed to resolve namespace: no user logged in")
		}

		if resp.Data.CurrentUser.ID == "" {
			return Namespace{}, errors.New("cannot resolve current user")
		}
		return Namespace{
			ID:  resp.Data.CurrentUser.ID,
			URL: resp.Data.CurrentUser.URL,
		}, nil
	}

	var result struct {
		Data struct {
			User *struct {
				ID  string
				URL string
			}
			Organization *struct {
				ID  string
				URL string
			}
		}
		Errors []interface{}
	}
	if ok, err := svc.client.NewRequest(namespaceQuery, map[string]interface{}{
		"name": namespace,
	}).DoRaw(ctx, &result); err != nil || !ok {
		return Namespace{}, err
	}

	if result.Data.User != nil {
		return Namespace{
			ID:  result.Data.User.ID,
			URL: result.Data.User.URL,
		}, nil
	}
	if result.Data.Organization != nil {
		return Namespace{
			ID:  result.Data.Organization.ID,
			URL: result.Data.Organization.URL,
		}, nil
	}
	return Namespace{}, fmt.Errorf("failed to resolve namespace %q: no user or organization found", namespace)
}

const repositoryNameQuery = `
query Repository($name: String!, $queryCommit: Boolean!, $rev: String!) {
    repository(name: $name) {
        ...repositoryFields
    }
}
` + graphql.RepositoryFieldsFragment

func (svc *Service) resolveRepositoryName(ctx context.Context, name string) (*graphql.Repository, error) {
	var result struct{ Repository *graphql.Repository }
	if ok, err := svc.client.NewRequest(repositoryNameQuery, map[string]interface{}{
		"name":        name,
		"queryCommit": false,
		"rev":         "",
	}).Do(ctx, &result); err != nil || !ok {
		return nil, err
	}
	if result.Repository == nil {
		return nil, errors.New("no repository found: check spelling and specify the repository in the format \"<codehost_url>/owner/repo-name\" or \"repo-name\" as required by your instance")
	}
	return result.Repository, nil
}

func getGitConfig(attribute string) (string, error) {
	cmd := exec.Command("git", "config", "--get", attribute)
	out, err := cmd.CombinedOutput()
	if err != nil {
		return "", err
	}
	return strings.TrimSpace(string(out)), nil
}<|MERGE_RESOLUTION|>--- conflicted
+++ resolved
@@ -466,17 +466,8 @@
 	return out.String()
 }
 
-<<<<<<< HEAD
-func (svc *Service) ParseBatchSpec(dir string, data []byte) (*batcheslib.BatchSpec, error) {
-	spec, err := batcheslib.ParseBatchSpec(data, batcheslib.ParseBatchSpecOptions{
-		AllowArrayEnvironments: svc.features.AllowArrayEnvironments,
-		AllowTransformChanges:  svc.features.AllowTransformChanges,
-		AllowConditionalExec:   svc.features.AllowConditionalExec,
-	})
-=======
 func (svc *Service) ParseBatchSpec(dir string, data []byte, isRemote bool) (*batcheslib.BatchSpec, error) {
 	spec, err := batcheslib.ParseBatchSpec(data)
->>>>>>> 6a997c08
 	if err != nil {
 		return nil, errors.Wrap(err, "parsing batch spec")
 	}
