--- conflicted
+++ resolved
@@ -68,17 +68,7 @@
 		AllowPathMounts: opts.AllowPathMounts,
 		GlobalEnv:       opts.GlobalEnv,
 		WriteStepCacheResult: func(ctx context.Context, stepResult execution.AfterStepResult, task *Task) error {
-<<<<<<< HEAD
-			cacheKey := task.cacheKey(globalEnv)
-=======
-			// Temporarily skip writing to the cache if a mount is present
-			for _, step := range task.Steps {
-				if len(step.Mount) > 0 {
-					return nil
-				}
-			}
 			cacheKey := task.cacheKey(opts.GlobalEnv)
->>>>>>> 524c89ab
 			return writeToCache(ctx, opts.Cache, stepResult, task, cacheKey)
 		},
 	})
