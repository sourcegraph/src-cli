package workspace

import (
	"context"
	"os/exec"
	"strings"

	"github.com/sourcegraph/sourcegraph/lib/errors"
)

func runGitCmd(ctx context.Context, dir string, args ...string) ([]byte, error) {
	cmd := exec.CommandContext(ctx, "git", args...)
	cmd.Env = []string{
		// Don't use the system wide git config.
		"GIT_CONFIG_NOSYSTEM=1",
		// And also not any other, because they can mess up output, change defaults, .. which can do unexpected things.
		"GIT_CONFIG=/dev/null",
		// Don't ask interactively for credentials.
		"GIT_TERMINAL_PROMPT=0",
		// Set user.name and user.email in the local repository. The user name and
		// e-mail will eventually be ignored anyway, since we're just using the Git
		// repository to generate diffs, but we don't want git to generate alarming
		// looking warnings.
		"GIT_AUTHOR_NAME=Sourcegraph",
		"GIT_AUTHOR_EMAIL=batch-changes@sourcegraph.com",
		"GIT_COMMITTER_NAME=Sourcegraph",
		"GIT_COMMITTER_EMAIL=batch-changes@sourcegraph.com",
	}
	cmd.Dir = dir
	out, err := cmd.Output()
	if err != nil {
<<<<<<< HEAD
=======
		if exitErr, ok := err.(*exec.ExitError); ok {
			return out, errors.Wrapf(err, "'git %s' failed: %s", strings.Join(args, " "), string(exitErr.Stderr))
		}
>>>>>>> 8503b352
		return out, errors.Wrapf(err, "'git %s' failed: %s", strings.Join(args, " "), string(out))
	}
	return out, nil
}<|MERGE_RESOLUTION|>--- conflicted
+++ resolved
@@ -29,12 +29,9 @@
 	cmd.Dir = dir
 	out, err := cmd.Output()
 	if err != nil {
-<<<<<<< HEAD
-=======
 		if exitErr, ok := err.(*exec.ExitError); ok {
 			return out, errors.Wrapf(err, "'git %s' failed: %s", strings.Join(args, " "), string(exitErr.Stderr))
 		}
->>>>>>> 8503b352
 		return out, errors.Wrapf(err, "'git %s' failed: %s", strings.Join(args, " "), string(out))
 	}
 	return out, nil
