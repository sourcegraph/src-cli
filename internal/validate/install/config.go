package install

import (
	"encoding/json"

	"gopkg.in/yaml.v3"
)

type ExternalService struct {
	// Type of code host, e.g. GITHUB.
	Kind string `yaml:"kind"`

	// Display name of external service, e.g. sourcegraph-test.
	DisplayName string `yaml:"displayName"`

	// Configuration for code host.
	Config Config `yaml:"config"`

	// Maximum retry attempts when cloning test repositories. Defaults to 5 retries.
	MaxRetries int `yaml:"maxRetries"`

	// Retry timeout in seconds. Defaults to 5 seconds
	RetryTimeoutSeconds int `yaml:"retryTimeoutSeconds"`

	// Delete code host when test is done. Defaults to true.
	DeleteWhenDone bool `yaml:"deleteWhenDone"`
}

// Config for different types of code hosts.
type Config struct {
	GitHub GitHub `yaml:"gitHub"`
}

// GitHub configuration parameters.
type GitHub struct {
	// URL used to access your GitHub instance, e.g. https://github.com.
	URL string `yaml:"url" json:"url"`

	// Auth token used to authenticate to GitHub instance. This should be provided via env var SRC_GITHUB_TOKEN.
	Token string `yaml:"token" json:"token"`

	// List of organizations.
	Orgs []string `yaml:"orgs" json:"orgs"`

	// List of repositories to pull.
	Repos []string `yaml:"repos" json:"repos"`
}

type Insight struct {
	Title          string           `yaml:"title"`
	DataSeries     []map[string]any `yaml:"dataSeries"`
	DeleteWhenDone bool             `yaml:"deleteWhenDone"`
}

<<<<<<< HEAD
type Executor struct {
	Enabled bool `yaml:"enabled"`
	Count   bool `yaml:"count"`
=======
type Smtp struct {
	Enabled bool   `yaml:"enabled"`
	To      string `yaml:"to"`
>>>>>>> 1ef7956e
}

type ValidationSpec struct {
	// Search queries used for validation testing, e.g. "repo:^github\\.com/gorilla/mux$ Router".
	SearchQuery []string `yaml:"searchQuery"`

	// External Service configuration.
	ExternalService ExternalService `yaml:"externalService"`

	// Insight used for validation testing.
	Insight Insight `yaml:"insight"`

<<<<<<< HEAD
	// Executor check configuration
	Executor Executor `yaml:"executor"`
=======
	//Test SMTP configuration
	Smtp Smtp `yaml:"smtp"`
>>>>>>> 1ef7956e
}

// DefaultConfig returns a default configuration to be used for testing.
func DefaultConfig() *ValidationSpec {
	return &ValidationSpec{
		SearchQuery: []string{
			"repo:^github.com/sourcegraph/src-cli$ config",
			"repo:^github.com/sourcegraph/src-cli$@4.0.0 config",
			"repo:^github.com/sourcegraph/src-cli$ type:symbol config",
		},
		ExternalService: ExternalService{
			Kind:        "GITHUB",
			DisplayName: "sourcegraph-test",
			Config: Config{
				GitHub: GitHub{
					URL:   "https://github.com",
					Token: "",
					Orgs:  []string{},
					Repos: []string{"sourcegraph/src-cli"},
				},
			},
			MaxRetries:          5,
			RetryTimeoutSeconds: 5,
			DeleteWhenDone:      true,
		},
		Insight: Insight{
			Title: "test insight",
			DataSeries: []map[string]any{
				{
					"query":           "lang:javascript",
					"label":           "javascript",
					"repositoryScope": "",
					"lineColor":       "#6495ED",
					"timeScopeUnit":   "MONTH",
					"timeScopeValue":  1,
				},
				{
					"query":           "lang:typescript",
					"label":           "typescript",
					"lineColor":       "#DE3163",
					"repositoryScope": "",
					"timeScopeUnit":   "MONTH",
					"timeScopeValue":  1,
				},
			},
			DeleteWhenDone: true,
		},
<<<<<<< HEAD
		Executor: Executor{
			Enabled: false,
=======
		Smtp: Smtp{
			Enabled: false,
			To:      "example@domain.com",
>>>>>>> 1ef7956e
		},
	}
}

// LoadYamlConfig will unmarshal a YAML configuration file into a ValidationSpec.
func LoadYamlConfig(userConfig []byte) (*ValidationSpec, error) {
	var config ValidationSpec
	if err := yaml.Unmarshal(userConfig, &config); err != nil {
		return nil, err
	}

	return &config, nil
}

// LoadJsonConfig will unmarshal a JSON configuration file into a ValidationSpec.
func LoadJsonConfig(userConfig []byte) (*ValidationSpec, error) {
	var config ValidationSpec
	if err := json.Unmarshal(userConfig, &config); err != nil {
		return nil, err
	}

	return &config, nil
}<|MERGE_RESOLUTION|>--- conflicted
+++ resolved
@@ -52,15 +52,14 @@
 	DeleteWhenDone bool             `yaml:"deleteWhenDone"`
 }
 
-<<<<<<< HEAD
 type Executor struct {
 	Enabled bool `yaml:"enabled"`
 	Count   bool `yaml:"count"`
-=======
+}
+
 type Smtp struct {
 	Enabled bool   `yaml:"enabled"`
 	To      string `yaml:"to"`
->>>>>>> 1ef7956e
 }
 
 type ValidationSpec struct {
@@ -73,13 +72,11 @@
 	// Insight used for validation testing.
 	Insight Insight `yaml:"insight"`
 
-<<<<<<< HEAD
 	// Executor check configuration
 	Executor Executor `yaml:"executor"`
-=======
+
 	//Test SMTP configuration
 	Smtp Smtp `yaml:"smtp"`
->>>>>>> 1ef7956e
 }
 
 // DefaultConfig returns a default configuration to be used for testing.
@@ -127,14 +124,12 @@
 			},
 			DeleteWhenDone: true,
 		},
-<<<<<<< HEAD
 		Executor: Executor{
 			Enabled: false,
-=======
+		},
 		Smtp: Smtp{
 			Enabled: false,
 			To:      "example@domain.com",
->>>>>>> 1ef7956e
 		},
 	}
 }
